# dfx changelog

# UNRELEASED

<<<<<<< HEAD
=== fix: `dfx canister delete <canister id>` removes the related entry from the canister id store
=======
### fix: `dfx canister delete <canister id>` removes the related entry from the canister id store
>>>>>>> e8da377a

Previously, deleting a canister in the project by id rather than by name
would leave the canister id in the canister id store. This would cause
`dfx deploy` to fail.

<<<<<<< HEAD
=== fix: dfx extension install can no longer create a corrupt cache directory
=======
### fix: dfx extension install can no longer create a corrupt cache directory
>>>>>>> e8da377a

Running `dfx cache delete && dfx extension install nns` would previously
create a cache directory containing only an `extensions` subdirectory.
dfx only looks for the existence of a cache version subdirectory to
determine whether it has been installed. The end result was that later
commands would fail when the cache did not contain expected files.

<<<<<<< HEAD
=== fix: output_env_file is now considered relative to project root
=======
### fix: output_env_file is now considered relative to project root
>>>>>>> e8da377a

The .env file location, whether specified as `output_env_file` in dfx.json
or `--output-env-file <file>` on the commandline, is now considered relative
to the project root, rather than relative to the current working directory.

<<<<<<< HEAD
=== feat: Read dfx canister install argument from a file
=======
### feat: Read dfx canister install argument from a file
>>>>>>> e8da377a

Enables passing large arguments that cannot be passed directly in the command line using the `--argument-file` flag. For example `dfx canister install --argument-file ./my/argument/file.txt my_canister_name`.


### feat: change `list_permitted` and `list_authorized` to an update call.

This requires the `list_authorized` and `list_permitted` methods to be called as an update and disables the ability to
call it as a query call. This resolves a potential security risk.

### fix: `dfx ledger transfer` now logs to stderr messages about duplicates rather than printing them to stdout

The message "transaction is a duplicate of another transaction in block ...", previously printed to stdout, is now logged to stderr. This means that the output of `dfx ledger transfer` to stdout will contain only "Transfer sent at block height <block height>".

### feat: accept more ways to specify cycle and e8s amounts

Underscores (`_`) can now be used to make large numbers more readable. For example: `dfx canister deposit-cycles 1_234_567 mycanister`

Certain suffixes that replace a number of zeros are now supported. The (case-insensitive) suffixes are:
- `k` for `000`, e.g. `500k`
- `m` for `000_000`, e.g. `5m`
- `b` for `000_000_000`, e.g. `50B`
- `t` for `000_000_000_000`, e.g. `0.3T`

For cycles an additional `c` or `C` is also acceptable. For example: `dfx canister deposit-cycles 3TC mycanister`

### feat: added `dfx cycles` command

This won't work on mainnet yet, but can work locally after installing the cycles ledger.

Added the following subcommands:
 - `dfx cycles balance`
 - `dfx cycles transfer <to> <amount>` (transfer cycles from one account to another account)
 - `dfx cycles top-up <to> <amount>` (send cycles from an account to a canister)

## Dependencies

### Motoko

Updated Motoko to [0.10.2](https://github.com/dfinity/motoko/releases/tag/0.10.2)

### Frontend canister

Defining a custom `etag` header no longer breaks certification.

Fixed a certification issue where under certain conditions the fallback file (`/index.html`) was served with an incomplete certificate tree, not proving sufficiently that the fallback file may be used as a replacement.

Add the option to (re)set all permissions using upgrade arguments. This is especially useful for SNSes that cannot make calls as the canister's controller.

- Module hash: 657938477f1dee46db70b5a9f0bd167ec5ffcd2f930a1d96593c17dcddef61b3
- https://github.com/dfinity/sdk/pull/3443
- https://github.com/dfinity/sdk/pull/3451
- https://github.com/dfinity/sdk/pull/3429
- https://github.com/dfinity/sdk/pull/3428
- https://github.com/dfinity/sdk/pull/3421

### Replica

Updated replica to elected commit 69e1408347723dbaa7a6cd2faa9b65c42abbe861.
This incorporates the following executed proposals:

- [126095](https://dashboard.internetcomputer.org/proposal/126095)
- [126000](https://dashboard.internetcomputer.org/proposal/126000)
- [125592](https://dashboard.internetcomputer.org/proposal/125592)
- [125591](https://dashboard.internetcomputer.org/proposal/125591)
- [125504](https://dashboard.internetcomputer.org/proposal/125504)
- [125503](https://dashboard.internetcomputer.org/proposal/125503)
- [125343](https://dashboard.internetcomputer.org/proposal/125343)
- [125342](https://dashboard.internetcomputer.org/proposal/125342)
- [125321](https://dashboard.internetcomputer.org/proposal/125321)
- [125320](https://dashboard.internetcomputer.org/proposal/125320)
- [125002](https://dashboard.internetcomputer.org/proposal/125002)
- [125001](https://dashboard.internetcomputer.org/proposal/125001)
- [124858](https://dashboard.internetcomputer.org/proposal/124858)
- [124857](https://dashboard.internetcomputer.org/proposal/124857)

### Bitcoin canister

Updated Bitcoin canister to [release/2023-10-13](https://github.com/dfinity/bitcoin-canister/releases/tag/release%2F2023-10-13)

# 0.15.1

### feat: Added support for reserved_cycles and reserved_cycles_limit

`dfx canister status` will now display the reserved cycles balance and reserved cycles limit for a canister.

Added command-line options:
  - `dfx canister create --reserved-cycles-limit <limit>`
  - `dfx canister update-settings --reserved-cycles-limit <limit>`

In addition, `dfx deploy` will set `reserved_cycles_limit` when creating canisters if specified in `canisters.<canister>.initialization_values.reserved_cycles_limit` in dfx.json.

### feat: emit management canister idl when imported by Motoko canister

`import management "ic:aaaaa-aa;`

This will automatically produce the idl in the `.dfx` folder.

### fix: Include remote canisters in canisters_to_generate

Generate frontend declarations for remote canisters too because frontend JS code may want to call them.

### feat: dfx extension install <extension> --version <specific version>

Install a specific version of an extension, bypassing version checks.

### feat: Updated handling of missing values in state tree certificates

The `Unknown` lookup of a path in a certificate results in an `AgentError` (the IC returns `Absent` for non-existing paths).

### fix: dfx deploy urls printed for asset canisters

### chore: --emulator parameter is deprecated and will be discontinued soon

Added warning that the `--emulator` is deprecated and will be discontinued soon.

### fix: node engines in starter

Updates node engines to reflect the same engines supported in agent-js.

"node": "^12 || ^14 || ^16 || >=17",
"npm": "^7.17 || >=8"

### feat: deploy to playground

Introduced a new network type called `playground`. Canisters on such networks are not created through standard means, but are instead borrowed from a canister pool.
The canisters time out after a while and new canisters need to be borrowed for further deployments.
To define custom playground networks, use a network definition that includes the `playground` key:
```json
"<network name>": {
  "playground": {
    "playground_canister": "<canister pool id>",
    "timeout_seconds": <amount of seconds after which a canister is returned to the pool>
  }
}
```

Introduced a new network that is available by default called `playground`. Additionally, `--playground` is an alias for `--network playground`.
By default, this network targets the Motoko Playground backend to borrow canisters. The borrowed canisters will be available for 20 minutes, and the timer restarts on new deployments.
When the timer runs out the canister(s) will be uninstalled and are returned to the pool.
Any commands that allow choosing a target network (e.g. `dfx canister call`) require `--playground` or `--network playground` in order to target the borrowed canister(s).
Use `dfx deploy --playground` to deploy simple projects to a canister borrowed from the Motoko Playground.

### feat: `--ic` is shorthand for `--network ic`

For example, `dfx deploy --ic` rather than `dfx deploy --network ic`.

### fix: Motoko base library files in cache are no longer executable

### feat: `dfx start` for shared network warns if ignoring 'defaults' in dfx.json

Background: In order to determine whether to start a project-specific network or the shared network, `dfx start` looks for the `local` network in dfx.json.
   - If found, `dfx start` starts the project-specific local network, applying any `defaults` from dfx.json.
   - If there is no dfx.json, or if dfx.json does not define a `local` network, `dfx start` starts the shared network.  Because the shared network is not specific to any project, `dfx start` ignores any other settings from dfx.json, including `defaults`.

If `dfx start` is starting the shared network from within a dfx project, and that dfx.json contains settings in the `defaults` key for `bitcoin`, `replica`, or `canister_http`, then `dfx start` will warn that it is ignoring those settings.  It will also describe how to define equivalent settings in networks.json.

### fix: dfx canister call --wallet no longer passes the parameter twice

The parameter was erroneously passed twice.  Now it is passed only once.

### fix: Removed deprecation warning about project-specific networks

Removed this warning: "Project-specific networks are deprecated and will be removed after February 2023." While we may remove project-specific networks in the future, it is not imminent.  One key requirement is the ability to run more than one subnet type at one time.

## Dependencies

### icx-proxy

Updated to a version of the icx-proxy that is released with the replica and other related binaries.

Changes in behavior:
- "%%" is no longer accepted when url-decoding filenames for the asset canister.  Though curl supports this, it's not part of the standard. Please replace with %25.
- The icx-proxy now performs response verification.  This has exposed some bugs in the asset canister.  However, since this new icx-proxy matches what the boundary nodes use, this will better match the behavior seen on the mainnet.
- Bugs that this has exposed in the asset canister:
  - after disabling aliasing for an asset, the asset canister will return an incorrect certification in the 404 response.
  - after setting a custom "etag" header in .ic-assets.json, the asset canister will return an incorrect certification in the 200 response.
  - assets with certain characters in the filename (example: "æ") will no longer be served correctly.  The definition of "certain characters" is not yet known.

### Candid UI

- Module hash: 934756863c010898a24345ce4842d173b3ea7639a8eb394a0d027a9423c70b5c
- Add `merge_init_args` method in Candid UI.
- Draw flamegraph for canister upgrade.

### Frontend canister

For certification v1, if none of the requested encoding are certified but another encoding is certified, then the frontend canister once again returns the certificatie even though the response hash won't match.
This allows the verifying side to try to transform the response such that it matches the response hash.
For example, if only the encoding `gzip` is requested but the `identity` encoding is certified, the `gzip` encoding is returned with the certificate for the `identity` encoding.
The verifying side can then unzip the response and will have a valid certificate for the `identity` response.

- Module hash: baf9bcab2ebc2883f850b965af658e66725087933df012ebd35c03929c39efe3
- https://github.com/dfinity/sdk/pull/3369
- https://github.com/dfinity/sdk/pull/3298
- https://github.com/dfinity/sdk/pull/3281

### Replica

Updated replica to elected commit 91bf38ff3cb927cb94027d9da513cd15f91a5b04.
This incorporates the following executed proposals:

- [124795](https://dashboard.internetcomputer.org/proposal/124795)
- [124790](https://dashboard.internetcomputer.org/proposal/124790)
- [124538](https://dashboard.internetcomputer.org/proposal/124538)
- [124537](https://dashboard.internetcomputer.org/proposal/124537)
- [124488](https://dashboard.internetcomputer.org/proposal/124488)
- [124487](https://dashboard.internetcomputer.org/proposal/124487)
  
# 0.15.0

## DFX

### chore: add `--use-old-metering` flag

The `use-old-metering` flag enables old metering in replica. The new metering is enabled in the `starter` by default, so this flag is to compare the default new metering with the old one.

The flag is temporary and will be removed in a few months.

### fix: added https://icp-api.io to the default Content-Security-Policy header

Existing projects will need to change this value in .ic-assets.json or .ic-assets.json5 to include https://icp-api.io

All projects will need to redeploy.

### fix: access to raw assets is now enabled by default

The default value for `allow_raw_access` is now `true`.  This means that by default, the frontend canister will no longer restrict the access of traffic to the `<canister-id>.raw.icp0.io` domain, and will no longer automatically redirect all requests to the certified domain (`<canister-id>.icp0.io`), unless configured explicitly.

Note that existing projects that specify `"allow_raw_access": false` in .ic-assets.json5 will need to change or remove this value manually in order to allow raw access.

### feat!: Removed dfx nns and dfx sns commands

Both have now been turned into the dfx extensions. In order to obtain them, please run `dfx extension install nns` and `dfx extension install sns` respectively. After the installation, you can use them as you did before: `dfx nns ...`, and `dfx sns ...`.

### feat!: Removed dfx replica and dfx bootstrap commands

Use `dfx start` instead.  If you have a good reason why we should keep these commands, please contribute to the discussion at https://github.com/dfinity/sdk/discussions/3163

### fix: Wait for new module hash when installing wallet

A previous change made dfx wait after installing a canister until the replica updated its reported module hash, but this change did not affect wallets. Now dfx waits for wallets too, to eliminate a class of wallet installation errors.

### fix: Ctrl-C right after dfx start will hang for minutes and panics

Early break out from actors starting procedure.

### feat: can disable the warnings about using an unencrypted identity on mainnet

It's now possible to suppress warnings of this form:

```
WARN: The <identity> identity is not stored securely. Do not use it to control a lot of cycles/ICP. Create a new identity with `dfx identity new` and use it in mainnet-facing commands with the `--identity` flag
```

To do so, export the environment variable `DFX_WARNING` with the value `-mainnet_plaintext_identity`.
```bash
export DFX_WARNING="-mainnet_plaintext_identity"
```

Note that this can be combined to also disable the dfx version check warning:
```bash
export DFX_WARNING="-version_check,-mainnet_plaintext_identity"
```

### fix!: restrict `dfx identity new` to safe characters

New identities like `dfx identity new my/identity` or `dfx identity new 'my identity'` can easily lead to problems, either for dfx internals or for usability.
New identities are now restricted to the characters `ABCDEFGHIJKLMNOPQRSTUVWXYZabcdefghijklmnopqrstuvwxyz.-_@0123456789`.
Existing identities are not affected by this change.

## Frontend canister

> **NOTE**: We've re-enabled response verification v2 in the asset canister.

### fix: Certification for aliasing updates on asset deletion

Best explained by an example: Two assets exist with aliasing enabled: `/content` and `/content.html`. Usually, when requesting `/content`, `/content.html` is served because it has aliasing enabled.
But in this scenario, because `/content` exists, it overwrites the alias and `/content` is served when requesting the path `/content`.
When the file `/content` is deleted, `/content` is once again a valid alias of `/content.html`.
Previously, the alias of `/content.html` was not properly updated in the certification tree, making `/content` inaccessible.

### fix: 404 response is now certified for certification v2

Certification v2 allows certifying arbitrary responses. If the requested file does not exist, and the fallback file (`/index.html`) does not exist either,
the frontend canister serves a HTTP 404 response. This response was previously not certified.

### fix!: The CreateAsset batch operation now fails if the asset already exists

Previously, the operation was a no-op if the content type matched, but ignored other, possibly different, asset properties. Now, it fails with an error.

### fix!: http_request_streaming_callback and get_chunk now require the sha256 parameter to be set

The `http_request_streaming_callback()` and `get_chunk()` methods use the `sha256` parameter to ensure that the chunks they return are part of the same asset contents returned by the initial call.  This parameter is now required to be Some(hash).

For `http_request()` and `http_request_streaming_callback()`, there should be no change: all callers of `http_request_streaming_callback()` are expected to pass the entire token returned by `http_request()`, which includes the sha256 parameter.

Any callers of `get_chunk()` should make sure to always pass the `sha256` value returned by the `get()` method.  It will always be present.

## Dependencies

### Motoko

Updated Motoko to [0.9.7](https://github.com/dfinity/motoko/releases/tag/0.9.7)

### Updated candid to 0.9.0

### Candid UI

- Module hash: b9173bb25dabe5e2b736a8f2816e68fba14ca72132f5485ce7b8f16a85737a17
- https://github.com/dfinity/sdk/pull/3260
- https://github.com/dfinity/sdk/pull/3252
- https://github.com/dfinity/candid/pull/449
- https://github.com/dfinity/candid/pull/453

### Frontend canister

- Module hash: e20be8df2c392937a6ae0f70d20ff23b75e8c71d9085a8b8bb438b8c2d4eafe5
- https://github.com/dfinity/sdk/pull/3337
- https://github.com/dfinity/sdk/pull/3298
- https://github.com/dfinity/sdk/pull/3256
- https://github.com/dfinity/sdk/pull/3252
- https://github.com/dfinity/sdk/pull/3249
- https://github.com/dfinity/sdk/pull/3212
- https://github.com/dfinity/sdk/pull/3227

### Replica

Updated replica to elected commit cabe2ae3ca115b1a3f24d75814d4f8e317b2964d.
This incorporates the following executed proposals:

- [124331](https://dashboard.internetcomputer.org/proposal/124331)
- [124330](https://dashboard.internetcomputer.org/proposal/124330)
- [124272](https://dashboard.internetcomputer.org/proposal/124272)
- [124021](https://dashboard.internetcomputer.org/proposal/124021)
- [123977](https://dashboard.internetcomputer.org/proposal/123977)
- [123976](https://dashboard.internetcomputer.org/proposal/123976)
- [123922](https://dashboard.internetcomputer.org/proposal/123922)
- [123784](https://dashboard.internetcomputer.org/proposal/123784)
- [123730](https://dashboard.internetcomputer.org/proposal/123730)
- [123711](https://dashboard.internetcomputer.org/proposal/123711)
- [123474](https://dashboard.internetcomputer.org/proposal/123474)
- [123410](https://dashboard.internetcomputer.org/proposal/123410)
- [123311](https://dashboard.internetcomputer.org/proposal/123311)

# 0.14.2

## DFX

### feat: deprecate `dfx bootstrap` and `dfx replica` commands

Please use `dfx start` instead, which is a combination of the two commands.

If you have a good reason why we should keep these commands, please contribute to the discussion at https://github.com/dfinity/sdk/discussions/3163

### feat: add optional custom build command for asset canisters

The custom build command can be set in `dfx.json` the same way it is set for `custom` type canisters. If the command is not provided, DFX will fallback to the default `npm run build` command.

```json
{
  "canisters": {
    "ui": {
      "type": "assets",
      "build": ["<custom build command>"]
    }
  }
}
```

### fix: Diagnose duplicate assets and display upgrade steps

If `dfx deploy` detects duplicate assets in the dist/ and frontend assets/ directories, it will now suggest upgrade steps.

### fix: motoko canisters can import other canisters with service constructor

After specific canister builder output wasm and candid file, `dfx` will do some post processing on the candid file.

The complete IDL will be copied into `.dfx` folder with name `constructor.did`.
It will be used for type checking during canister installation.

Then it is separated into two parts: `service.did` and `init_args.txt`, corresponding to canister metadata `candid:service` and `candid:args`.

`service.did` will be imported during dependent canisters building. And it will also be used by the Motoko LSP to provide IDE support.

### fix: dfx start now respects the network replica port configuration in dfx.json or networks.json

## Frontend canister

> **NOTE**: We've disabled response verification v2 in the asset canister while we improve test coverage.

The redirect from `.raw.ic0.app` now redirects to `.ic0.app` instead of `.icp0.io`

The `validate_commit_proposed_batch()` method no longer requires any permission to call.

The asset canister now enforces limits during upload.  These limits to not apply to assets already uploaded.

Unconditional limits:
- `create_batch()` now fails if `dfx deploy --by-proposal` got as far as calling `propose_commit_batch()`, and the batch has not since been committed or deleted.

Configurable limits:
- `max_batches`: limits number of batches being uploaded.
- `max_chunks`: limits total number of chunks across all batches being uploaded.
- `max_bytes`: limits total size of content bytes across all chunks being uploaded.

Added methods:
- `configure()` to set limits
- `validate_configure()`: companion method for SNS
- `get_configuration()`: to view limits

Suggestions for configured limits:
- dapps controlled by SNS: max_batches=1; max_chunks and max_bytes based on asset composition.
- dapps not controlled by SNS: unlimited (which is the default)

Note that as always, if `dfx deploy` does not completely upload and commit a batch, the asset canister will retain the batch until 5 minutes have passed since the last chunk was uploaded.  If you have configured limits and the combination of an unsuccessful deployment and a subsequent attempt would exceed those limits, you can either wait 5 minutes before running `dfx deploy` again, or delete the incomplete batch with `delete_batch()`.

### fix: return the correct expr_path for index.html fallback routes

Previously, the requested path was used to construct the `expr_path` for the `index.html` fallback route.  This was incorrect, as the `expr_path` should be the path of the `index.html` file itself in this case.

## Frontend canister assets synchronization

### fix: now retries failed `create_chunk()` calls

Previously, it would only retry when waiting for the request to complete.

### fix: now considers fewer error types to be retryable

Previously, errors were assumed to be retryable, except for a few specific error messages and 403/unauthorized responses.  This could cause deployment to appear to hang until timeout.

Now, only transport errors and timeout errors are considered retryable.

## Dependencies

### Frontend canister

- Module hash: 1286960c50eb7a773cfb5fdd77cc238588f39e21f189cc3eb0f35199a99b9c7e
- https://github.com/dfinity/sdk/pull/3205
- https://github.com/dfinity/sdk/pull/3198
- https://github.com/dfinity/sdk/pull/3154
- https://github.com/dfinity/sdk/pull/3158
- https://github.com/dfinity/sdk/pull/3144

### ic-ref

Updated ic-ref to 0.0.1-a9f73dba

### Cycles wallet

Updated cycles wallet to `20230530` release:
- Module hash: c1290ad65e6c9f840928637ed7672b688216a9c1e919eacbacc22af8c904a5e3
- https://github.com/dfinity/cycles-wallet/commit/313fb01d59689df90bd3381659d94164c2a61cf4

### Motoko

Updated Motoko to 0.9.3

### Replica

Updated replica to elected commit ef8ca68771baa20a14af650ab89c9b31b1dc9a5e.
This incorporates the following executed proposals:
- [123248](https://dashboard.internetcomputer.org/proposal/123248)
- [123021](https://dashboard.internetcomputer.org/proposal/123021)
- [123007](https://dashboard.internetcomputer.org/proposal/123007)
- [122923](https://dashboard.internetcomputer.org/proposal/122923)
- [122924](https://dashboard.internetcomputer.org/proposal/122924)
- [122910](https://dashboard.internetcomputer.org/proposal/122910)
- [122911](https://dashboard.internetcomputer.org/proposal/122911)
- [122746](https://dashboard.internetcomputer.org/proposal/122746)
- [122748](https://dashboard.internetcomputer.org/proposal/122748)
- [122617](https://dashboard.internetcomputer.org/proposal/122617)
- [122615](https://dashboard.internetcomputer.org/proposal/122615)

# 0.14.1

## DFX

### fix: `dfx canister delete` without stopping first

When running `dfx canister delete` on a canister that has not been stopped, dfx will now confirm the deletion instead of erroring.

### feat: gzip option in dfx.json

`dfx` can gzip wasm module as the final step in building canisters.

This behavior is disabled by default.

You can enable it in `dfx.json`:

```json
{
  "canisters" : {
    "app" : {
      "gzip" : true
    }
  }
}
```

You can still specify `.wasm.gz` file for custom canisters directly. If any metadata/optimize/shrink options are set in `dfx.json`, the `.wasm.gz` file will be decompressed, applied all the wasm modifications, and compressed as `.wasm.gz` in the end.

### fix: prevented using --argument with --all in canister installation

Removed `dfx deploy`'s behavior of providing the same argument to all canisters, and `dfx canister install`'s behavior of providing an empty argument to all canisters regardless of what was specified. Now installing multiple canisters and providing an installation argument is an error in both commands.

### chore: make `sns` subcommands visible in `dfx help`

### chore: upgraded to clap v4

Updated the command-parsing library to v4. Some colors may be different.

### feat: dfx deps subcommands

This feature was named `dfx pull` before. To make a complete, intuitive user experience, we present a set of subcommands under `dfx deps`:

- `dfx deps pull`: pull the dependencies from mainnet and generate `deps/pulled.json`, the candid files of direct dependencies will also be put into `deps/candid/`;
- `dfx deps init`: set the init arguments for the pulled dependencies and save the data in `deps/init.json`;
- `dfx deps deploy`: deploy the pulled dependencies on local replica with the init arguments recorded in `deps/init.json`;

All generated files in `deps/` are encouraged to be version controlled.

### chore: Add the `nns-dapp` and `internet_identity` to the local canister IDs set by `dfx nns import`
`dfx nns install` installs a set of canisters in a local replica.  `dfx nns import` complements this by setting the canister IDs so that they can be queried by the user.  But `dfx nns import` is incomplete.  Now it will also provide the IDs of the `nns-dapp` and `internet_identity` canisters.

### feat: `.env` file includes all created canister IDs
Previously the `.env` file only included canister IDs for canisters that were listed as explicit dependencies during the build process.
Now all canisters that have a canister ID for the specified network are included in `.env`.

### feat!: Ask for user consent when removing themselves as principal

Removing oneself (or the wallet one uses) can result in the loss of control over a canister.
Therefore `dfx canister update-settings` now asks for extra confirmation when removing the currently used principal/wallet from the list of controllers.
To skip this check in CI, use either the `--yes`/`-y` argument or use `echo "yes" | dfx canister update-settings <...>`.

### fix: dfx start will restart replica if it does not report healthy after launch

If the replica does not report healthy at least once after launch,
dfx will terminate and restart it.

### fix: dfx start now installs the bitcoin canister when bitcoin support is enabled

This is required for future replica versions.

Adds a new field `canister_init_arg` to the bitcoin configuration in dfx.json and networks.json.  Its default is documented in the JSON schema and is appropriate for the canister wasm bundled with dfx.

### fix: no longer enable the bitcoin_regtest feature

### docs: cleanup of documentation

Cleaned up documentation of IC SDK.

## Asset Canister Synchronization

### feat: Added more detailed logging to `ic-asset`.

Now, `dfx deploy -v` (or `-vv`) will print the following information:
- The count for each `BatchOperationKind` in `CommitBatchArgs`
- The number of chunks uploaded and the total bytes
- The API version of both the `ic-asset` and the canister
- (Only for `-vv`) The value of `CommitBatchArgs`

### fix: Commit batches incrementally in order to account for more expensive v2 certification calculation

In order to allow larger changes without exceeding the per-message instruction limit, the sync process now:
- sets properties of assets already in the canister separately from the rest of the batch.
- splits up the rest of the batch into groups of up to 500 operations.

### fix: now retries failed `create_chunk()` calls

Previously, it would only retry when waiting for the request to complete.

### fix: now considers fewer error types to be retryable

Previously, errors were assumed to be retryable, except for a few specific error messages and 403/unauthorized responses.  This could cause deployment to appear to hang until timeout.

Now, only transport errors and timeout errors are considered retryable.

## Dependencies

### Frontend canister

The asset canister now properly removes the v2-certified response when `/index.html` is deleted.

Fix: The fallback file (`/index.html`) will now be served when using certification v2 if the requested path was not found.

The HttpResponse type now explicitly mentions the `upgrade : Option<bool>` field instead of implicitly returning `None` all the time.

The asset canister no longer needs to use `await` for access control checks. This will speed up certain operations.

- Module hash: 651425d92d3796ddae581191452e0e87484eeff4ff6352fe9a59c7e1f97a2310
- https://github.com/dfinity/sdk/pull/3120
- https://github.com/dfinity/sdk/pull/3112

### Motoko

Updated Motoko to 0.8.8

### Replica

Updated replica to elected commit b3b00ba59c366384e3e0cd53a69457e9053ec987.
This incorporates the following executed proposals:
- [122529](https://dashboard.internetcomputer.org/proposal/122529)
- [122284](https://dashboard.internetcomputer.org/proposal/122284)
- [122198](https://dashboard.internetcomputer.org/proposal/122198)
- [120591](https://dashboard.internetcomputer.org/proposal/120591)
- [119318](https://dashboard.internetcomputer.org/proposal/119318)
- [118023](https://dashboard.internetcomputer.org/proposal/118023)
- [116294](https://dashboard.internetcomputer.org/proposal/116294)
- [116135](https://dashboard.internetcomputer.org/proposal/116135)
- [114479](https://dashboard.internetcomputer.org/proposal/114479)
- [113136](https://dashboard.internetcomputer.org/proposal/113136)
- [111932](https://dashboard.internetcomputer.org/proposal/111932)
- [111724](https://dashboard.internetcomputer.org/proposal/111724)
- [110724](https://dashboard.internetcomputer.org/proposal/110724)
- [109500](https://dashboard.internetcomputer.org/proposal/109500)
- [108153](https://dashboard.internetcomputer.org/proposal/108153)
- [107668](https://dashboard.internetcomputer.org/proposal/107668)
- [107667](https://dashboard.internetcomputer.org/proposal/107667)
- [106868](https://dashboard.internetcomputer.org/proposal/106868)
- [106817](https://dashboard.internetcomputer.org/proposal/106817)
- [105666](https://dashboard.internetcomputer.org/proposal/105666)
- [104470](https://dashboard.internetcomputer.org/proposal/104470)
- [103281](https://dashboard.internetcomputer.org/proposal/103281)
- [103231](https://dashboard.internetcomputer.org/proposal/103231)
- [101987](https://dashboard.internetcomputer.org/proposal/101987)

# 0.14.0

## DFX

### fix: stop `dfx deploy` from creating a wallet if all canisters exist

### feat: expose `wasm-opt` optimizer in `ic-wasm` to users

Add option to specify an "optimize" field for canisters to invoke the `wasm-opt` optimizer through `ic-wasm`.

This behavior is disabled by default.

If you want to enable this behavior, you can do so in dfx.json:

    "canisters" : {
        "app" : {
            "optimize" : "cycles"
        }
    }

The options are "cycles", "size", "O4", "O3", "O2", "O1", "O0", "Oz", and "Os".  The options starting with "O" are the optimization levels that `wasm-opt` provides. The "cycles" and "size" options are recommended defaults for optimizing for cycle usage and binary size respectively.

### feat: updates the dfx new starter project for env vars

- Updates the starter project for env vars to use the new `dfx build` & `dfx deploy` environment variables
- Changes the format of the canister id env vars to be `CANISTER_ID_<canister_name_uppercase>`, for the frontend declaraction file to be consistent with the dfx environment variables. `CANISTER_ID` as both a prefix and suffix are supported for backwards compatibility.

### fix!: --clean required when network configuration changes

If the network configuration has changed since last time `dfx start` was run, `dfx start` will now error if you try to run it without `--clean`, to avoid spurious errors. You can provide the `--force` flag if you are sure you want to start it without cleaning state.

### feat: --artificial-delay flag

The local replica uses a 600ms delay by default when performing update calls. With `dfx start --artificial-delay <ms>`, you can decrease this value (e.g. 100ms) for faster integration tests, or increase it (e.g. 2500ms) to mimick mainnet latency for e.g. UI responsiveness checks.

### fix: make sure assetstorage did file is created as writeable.

### feat: specify id when provisional create canister

When creating a canister on non-mainnet replica, you can now specify the canister ID.

`dfx canister create <CANISTER_NAME> --specified-id <PRINCIPAL>`

`dfx deploy <CANISTER_NAME> --specified-id <PRINCIPAL>`

You can specify the ID in the range of `[0, u64::MAX / 2]`.
If not specify the ID, the canister will be created in the range of `[u64::MAX / 2 + 1, u64::MAX]`.
This canister ID allocation behavior only applies to the replica, not the emulator (ic-ref).

### feat: dfx nns install --ledger-accounts

`dfx nns install` now takes an option `--ledger-accounts` to initialize the ledger canister with these accounts.

### fix: update Rust canister template.

`ic-cdk-timers` is included in the dependencies.

### chore: change the default Internet Computer gateway domain to `icp0.io`

By default, DFX now uses the `icp0.io` domain to connect to Internet Computer as opposed to using `ic0.app`.
Canisters communicating with `ic0.app` will continue to function nominally.

### feat: --no-asset-upgrade

### feat: confirmation dialogues are no longer case sensitive and accept 'y' in addition to 'yes'

### fix: `dfx generate` no longer requires canisters to have a canister ID
Previously, canisters required that the canister was created before `dfx generate` could be called.

As a result, the `--network` parameter does not have an impact on the result of `dfx generate` anymore.
This means that `dfx generate` now also generates type declarations for remote canisters.

### fix: Make `build` field optional in dfx.json

The `build` field in custom canisters was already optional in code, but this fixes it in the schema.

By specifying the `--no-asset-upgrade` flag in `dfx deploy` or `dfx canister install`, you can ensure that the asset canister itself is not upgraded, but instead only the assets themselves are installed.

### feat: Get identity from env var if present

The identity may be specified using the environment variable `DFX_IDENTITY`.

### feat: Add DFX_ASSETS_WASM

Added the ability to configure the WASM module used for assets canisters through the environment variable `DFX_ASSETS_WASM`.

### fix: dfx deploy and icx-asset no longer retry on permission failure

### feat: --created-at-time for the ledger functions: transfer, create-canister, and top-up

### fix: ledger transfer duplicate transaction prints the duplicate transaction response before returning success to differentiate between a new transaction response and between a duplicate transaction response.

Before it was possible that a user could send 2 ledger transfers with the same arguments at the same timestamp and both would show success but there would have been only 1 ledger transfer. Now dfx prints different messages when the ledger returns a duplicate transaction response and when the ledger returns a new transaction response.

### chore: clarify `dfx identity new` help text

### chore: Add a message that `redeem_faucet_coupon` may take a while to complete

### feat: dfx deploy <frontend canister name> --by-proposal

This supports asset updates through SNS proposal.

Uploads asset changes to an asset canister (propose_commit_batch()), but does not commit them.

The SNS will call `commit_proposed_batch()` to commit the changes.  If the proposal fails, the caller of `dfx deploy --by-proposal` should call `delete_batch()`.

### feat: dfx deploy <frontend canister name> --compute-evidence

Builds the specified asset canister, determines the batch operations required to synchronize the assets, and computes a hash ("evidence") over those batch operations.  This evidence will match the evidence computed by `dfx deploy --by-proposal`, and which will be specified in the update proposal.

No permissions are required to compute evidence, so this can be called with `--identity anonymous` or any other identity.

## Asset Canister

Added `validate_take_ownership()` method so that an SNS is able to add a custom call to `take_ownership()`.

Added `is_aliased` field to `get_asset_properties` and `set_asset_properties`.

Added partial support for proposal-based asset updates:
- Batch ids are now stable.  With upcoming changes to support asset updates by proposal,
  having the asset canister not reuse batch ids will make it easier to verify that a particular
  batch has been proposed.
- Added methods:
  - `propose_commit_batch()` stores batch arguments for later commit
  - `delete_batch()` deletes a batch, intended for use after compute_evidence if cancellation needed
  - `compute_evidence()` computes a hash ("evidence") over the proposed batch arguments. Once evidence computation is complete, batch will not expire.
  - `commit_proposed_batch()` commits batch previously proposed (must have evidence computed)
  - `validate_commit_proposed_batch()` required validation method for SNS

Added `api_version` endpoint. With upcoming changes we will introduce breaking changes to asset canister's batch upload process. New endpoint will help `ic-asset` with differentiation between API version, and allow it to support all versions of the asset canister.

Added support for v2 asset certification. In comparison to v1, v2 asset certification not only certifies the http response body, but also the headers. The v2 spec is first published in [this PR](https://github.com/dfinity/interface-spec/pull/147)

Added canister metadata field `supported_certificate_versions`, which contains a comma-separated list of all asset certification protocol versions. You can query it e.g. using `dfx canister --network ic metadata <canister name or id> supported_certificate_versions`. In this release, the value of this metadata field value is `1,2` because certification v1 and v2 are supported.

Fixed a bug in `http_request` that served assets with the wrong certificate. If no encoding specified in the `Accept-Encoding` header is available with a certificate, an available encoding is returned without a certificate (instead of a wrong certificate, which was the case previously). Otherwise, nothing changed.
For completeness' sake, the new behavior is as follows:
- If one of the encodings specified in the `Accept-Encoding` header is available with certification, it now is served with the correct certificate.
- If no requested encoding is available with certification, one of the requested encodings is returned without a certificate (instead of a wrong certificate, which was the case previously).
- If no encoding specified in the `Accept-Encoding` header is available, a certified encoding that is available is returned instead.

Added support for API versioning of the asset canister in `ic-asset`.

Added functionality that allows you to set asset properties during `dfx deploy`, even if the asset has already been deployed to a canister in the past. This eliminates the need to delete and re-deploy assets to modify properties - great news! This feature is also available when deploying assets using the `--by-proposal` flag. As a result, the API version of the frontend canister has been incremented from `0` to `1`. The updated `ic-asset` version (which is what is being used during `dfx deploy`) will remain compatible with frontend canisters implementing both API `0` and `1`. However, please note that the new frontend canister version (with API `v1`) will not work with tooling from before the dfx release (0.14.0).

## Dependencies

### Frontend canister

- API version: 1
- Module hash: e7866e1949e3688a78d8d29bd63e1c13cd6bfb8fbe29444fa606a20e0b1e33f0
- https://github.com/dfinity/sdk/pull/3094
- https://github.com/dfinity/sdk/pull/3002
- https://github.com/dfinity/sdk/pull/3065
- https://github.com/dfinity/sdk/pull/3058
- https://github.com/dfinity/sdk/pull/3057
- https://github.com/dfinity/sdk/pull/2960
- https://github.com/dfinity/sdk/pull/3051
- https://github.com/dfinity/sdk/pull/3034
- https://github.com/dfinity/sdk/pull/3023
- https://github.com/dfinity/sdk/pull/3022
- https://github.com/dfinity/sdk/pull/3021
- https://github.com/dfinity/sdk/pull/3019
- https://github.com/dfinity/sdk/pull/3016
- https://github.com/dfinity/sdk/pull/3015
- https://github.com/dfinity/sdk/pull/3001
- https://github.com/dfinity/sdk/pull/2987
- https://github.com/dfinity/sdk/pull/2982

### Motoko

Updated Motoko to 0.8.7

### ic-ref

Updated ic-ref to 0.0.1-ca6aca90

### ic-btc-canister

Started bundling ic-btc-canister, release 2023-03-31

# 0.13.1

## Asset Canister

Added validate_grant_permission() and validate_revoke_permission() methods per SNS requirements.

## Dependencies

### Frontend canister

- Module hash: 98863747bb8b1366ae5e3c5721bfe08ce6b7480fe4c3864d4fec3d9827255480
- https://github.com/dfinity/sdk/pull/2958

# 0.13.0

## DFX

### feat: Add dfx sns download

This allows users to download SNS canister WASMs.

### fix: fixed error text
- `dfx nns install` had the wrong instructions for setting up the local replica type

### fix: creating an identity with `--force` no longer switches to the newly created identity

### feat(frontend-canister)!: reworked to use permissions-based access control

The permissions are as follows:
- ManagePermissions: Can grant and revoke permissions to any principal.  Controllers implicitly have this permission.
- Prepare: Can call create_batch and create_chunk
- Commit: Can call commit_batch and methods that manipulate assets directly, as well as any method permitted by Prepare.

For upgraded frontend canisters, all authorized principals will be granted the Commit permission.
For newly deployed frontend canisters, the initializer (first deployer of the canister) will be granted the Commit permission.

Added three new methods:
- list_permitted: lists principals with a given permission.
  - Callable by anyone.
- grant_permission: grants a single permission to a principal
  - Callable by Controllers and principals with the ManagePermissions permission.
- revoke_permission: removes a single permission from a principal
  - Any principal can revoke its own permissions.
  - Only Controllers and principals with the ManagePermissions permission can revoke the permissions of other principals.

Altered the behavior of the existing authorization-related methods to operate only on the "Commit" permission.  In this way, they are backwards-compatible.
- authorize(principal): same as grant_permission(principal, Commit)
- deauthorize(principal): same as revoke_permission(permission, Commit)
- list_authorized(): same as list_permitted(Commit)

### fix(frontend-canister)!: removed ability of some types of authorized principals to manage the ACL

It used to be the case that any authorized principal could authorize and deauthorize any other principal.
This is no longer the case.  See rules above for grant_permission and revoke_permission.

### feat(frontend-canister)!: default secure configuration for assets in frontend project template

- Secure HTTP headers, preventing several typical security vulnerabilities (e.g. XSS, clickjacking, and many more). For more details, see comments in `headers` section in [default `.ic-assets.json5`](https://raw.githubusercontent.com/dfinity/sdk/master/src/dfx/assets/new_project_node_files/src/__project_name___frontend/src/.ic-assets.json5).
- Configures `allow_raw_access` option in starter `.ic-assets.json5` config files, with the value set to its default value (which is `false`). We are showing that configuration in the default starter projects for the sake of easier discoverability, even though its value is set to the default.

### feat(frontend-canister)!: add `allow_raw_access` config option

By default, the frontend canister will now restrict the access of traffic to the `<canister-id>.raw.ic0.app` domain, and will automatically redirect all requests to the certified domain (`<canister-id>.ic0.app`), unless configured explicitly. Below is an example configuration to allow access to the `robots.txt` file from the "raw" domain:
```json
[
  {
    "match": "robots.txt",
    "allow_raw_access": true
  }
]
```

**Important**: Note that any assets already uploaded to an asset canister will be protected by this redirection, because at present the asset synchronization process does not update the `allow_raw_access` property, or any other properties, after creating an asset.  This also applies to assets that are deployed without any configuration, and later configured to allow raw access.
At the present time, there are two ways to reconfigure an existing asset:
1. re-create the asset
    1. delete the asset in your project's directory
    1. execute `dfx deploy`
    1. re-create the asset in your project's directory
    1. modify `.ic-assets.json` acordingly
    1. execute `dfx deploy`
2. via manual candid call
    ```
    dfx canister call PROJECT_NAME_frontend set_asset_properties '( record { key="/robots.txt"; allow_raw_access=opt(opt(true)) })'
    ```

### feat(frontend-canister): pretty print asset properties when deploying assets to the canister

### feat(frontend-canister): add take_ownership() method

Callable only by a controller.  Clears list of authorized principals and adds the caller (controller) as the only authorized principal.

### feat(ic-ref):
- `effective_canister_id` used for `provisional_create_canister_with_cycles` is passed as an command-line argument (defaults to `rwlgt-iiaaa-aaaaa-aaaaa-cai` if not provided or upon parse failure)

### feat(frontend-canister): add `get_asset_properties` and `set_asset_properties` to frontend canister

As part of creating the support for future work, it's now possible to get and set AssetProperties for assets in frontend canister.

### feat: add `--argument-file` argument to the `dfx canister sign` command

Similar to how this argument works in `dfx canister call`, this argument allows providing arguments for the request from a file.

### feat: Add support for a default network key

A remote canister ID can now be specified for the `__default` network.  If specified, `dfx` will assume that the canister is remote at the specified canister ID for all networks that don't have a dedicated entry.

### feat: use OS-native keyring for pem file storage

If keyring integration is available, PEM files (except for the default identity) are now by default stored in the OS-provided keyring.
If it is not available, it will fall back on the already existing password-encrypted PEM files.
Plaintext PEM files are still available (e.g. for use in non-interactive situations like CI), but not recommended for use since they put the keys at risk.

To force the use of one specific storage mode, use the `--storage-mode` flag with either `--storage-mode password-protected` or `--storage-mode plaintext`.
This works for both `dfx identity new` and `dfx identity import`.

The flag `--disable-encryption` is deprecated in favour of `--storage-mode plaintext`. It has the same behavior.

### feat(frontend-canister): better control and overview for asset canister authorized principals

The asset canister now has two new functions:
- Query function `list_authorized` displays a list of all principals that are currently authorized to change assets and the list of authorized principals.
- Update function `deauthorize` that removes a principal from the list of authorized principals. It can be called by authorized principals and cotrollers of the canister.

In addition, the update function `authorize` has new behavior:
Now, controllers of the asset canister are always allowed to authorize new principals (including themselves).

### fix: add retry logic to `dfx canister delete`

`dfx canister delete` tries to withdraw as many cycles as possible from a canister before deleting it.
To do so, dfx has to manually send all cycles in the canister, minus some margin.
The margin was previously hard-coded, meaning that withdrawals can fail if the margin is not generous enough.
Now, upon failure with some margin, dfx will retry withdrawing cycles with a continuously larger margin until withdrawing succeeds or the margin becomes larger than the cycles balance.

### fix: dfx deploy --mode reinstall for a single Motoko canister fails to compile

The Motoko compiler expects all imported canisters' .did files to be in one folder when it compiles a canister.
`dfx` failed to organize the .did files correctly when running `dfx deploy <single Motoko canister>` in combintaion with the `--mode reinstall` flag.

### fix: give more cycles margin when deleting canisters

There have been a few reports of people not being able to delete canisters.
The error happens if the temporary wallet tries to transfer out too many cycles.
The number of cycles left in the canister is bumped a little bit so that people can again reliably delete their canisters.

## Dependencies

Updated candid to 0.8.4
- Bug fix in TS bindings
- Pretty print numbers

### Frontend canister

- Module hash: d12e4493878911c21364c550ca90b81be900ebde43e7956ae1873c51504a8757
- https://github.com/dfinity/sdk/pull/2942

### ic-ref

Updated ic-ref to master commit `3cc51be5`

### Motoko

Updated Motoko to 0.7.6

### Replica

Updated replica to elected commit b5a1a8c0e005216f2d945f538fc27163bafc3bf7.
This incorporates the following executed proposals:

- [100821](https://dashboard.internetcomputer.org/proposal/100821)
- [97472](https://dashboard.internetcomputer.org/proposal/97472)
- [96114](https://dashboard.internetcomputer.org/proposal/96114)
- [94953](https://dashboard.internetcomputer.org/proposal/94953)
- [94852](https://dashboard.internetcomputer.org/proposal/94852)
- [93761](https://dashboard.internetcomputer.org/proposal/93761)
- [93507](https://dashboard.internetcomputer.org/proposal/93507)
- [92573](https://dashboard.internetcomputer.org/proposal/92573)
- [92338](https://dashboard.internetcomputer.org/proposal/92338)
- [91732](https://dashboard.internetcomputer.org/proposal/91732)
- [91257](https://dashboard.internetcomputer.org/proposal/91257)

# 0.12.1

## DFX

### fix: default not shrink for custom canisters

## Dependencies

### Replica

Updated replica to elected commit dcbf401f27d9b48354e68389c6d8293c4233b055.
This incorporates the following executed proposals:

- [90485](https://dashboard.internetcomputer.org/proposal/90485)
- [90008](https://dashboard.internetcomputer.org/proposal/90008)

### Frontend canister

- Module hash: db07e7e24f6f8ddf53c33a610713259a7c1eb71c270b819ebd311e2d223267f0
- https://github.com/dfinity/sdk/pull/2753

# 0.12.0

## DFX

### feat(frontend-canister): add warning if config is provided in `.ic-assets.json` but not used

### fix(frontend-canister): Allow overwriting default HTTP Headers for assets in frontend canister

Allows to overwrite `Content-Type`, `Content-Encoding`, and `Cache-Control` HTTP headers with custom values via `.ic-assets.json5` config file. Example `.ic-assets.json5` file:
```json5
[
    {
        "match": "web-gz.data.gz",
        "headers": {
            "Content-Type": "application/octet-stream",
            "Content-Encoding": "gzip"
        }
    }
]
```
This change will trigger the update process for frontend canister (new module hash: `2ff0513123f11c57716d889ca487083fac7d94a4c9434d5879f8d0342ad9d759`).

### feat: warn if an unencrypted identity is used on mainnet

### fix: Save SNS canister IDs

SNS canister IDs were not being parsed reliably.  Now the candid file is being specified explicitly, which resolves the issue in at least some cases.

### feat: NNS usability improvements

The command line interface for nns commands has been updated to:

- Give better help when the subnet type is incorrect
- Not offer --network as a flag given that it is unused
- List nns subcommands

### feat: -y flag for canister installation

`dfx canister install` and `dfx deploy` now have a `-y` flag that will automatically confirm any y/n checks made during canister installation.

### fix: Compute Motoko dependencies in linear (not exponential) time by detecting visited imports.

### fix(generate): add missing typescript types and fix issues with bindings array in dfx.json

### chore: update Candid UI canister with commit 79d55e7f568aec00e16dd0329926cc7ea8e3a28b

### refactor: Factor out code for calling arbitrary bundled binaries

The function for calling sns can now call any bundled binary.

### docs: Document dfx nns subcommands

`dfx nns` commands are used to deploy and manage local NNS canisters, such as:

- Governance for integration with the Internet Computer voting system
- Ledger for financial integration testing
- Internet Identity for user registration and authenttication

### feat(frontend-canister): Add simple aliases from `<asset>` to `<asset>.html` and `<asset>/index.html`

The asset canister now by default aliases any request to `<asset>` to `<asset>.html` or `<asset>/index.html`.
This can be disabled by setting the field `"enable_aliasing"` to `false` in a rule for that asset in .ic-assets.json.
This change will trigger frontend canister upgrades upon redeploying any asset canister.

### fix: Only kill main process on `dfx stop`
Removes misleading panics when running `dfx stop`.

### feat: `dfx nns install` works offline if all assets have been cached.

### feat: Initialise the nns with an account controlled by a secp256k1 key

This enables easy access to toy ICP using command line tools and this key:
```
-----BEGIN EC PRIVATE KEY-----
MHQCAQEEICJxApEbuZznKFpV+VKACRK30i6+7u5Z13/DOl18cIC+oAcGBSuBBAAK
oUQDQgAEPas6Iag4TUx+Uop+3NhE6s3FlayFtbwdhRVjvOar0kPTfE/N8N6btRnd
74ly5xXEBNSXiENyxhEuzOZrIWMCNQ==
-----END EC PRIVATE KEY-----
```
For example, you can create an identity in dfx by putting this key in the file `ident-1.pem` and importing it:
```
dfx identity import ident-1 ident-1.pem
dfx --identity ident-1 ledger balance
```

### feat: default to run ic-wasm shrink when build canisters
This behavior applies to Motoko, Rust and Custom canisters.
If you want to disable this behavior, you can config it in dfx.json:

    "canisters" : {
        "app" : {
            "shrink" : false,
        }
    }

### feat: configurable custom wasm sections

It's now possible to define custom wasm metadata sections and their visibility in dfx.json.

At present, dfx can only add wasm metadata sections to canisters that are in wasm format.  It cannot add metadata sections to compressed canisters.  Since the frontend canister is now compressed, this means that at present it is not possible to add custom metadata sections to the frontend canister.

dfx no longer adds `candid:service` metadata to canisters of type `"custom"` by default.  If you want dfx to add your canister's candid definition to your custom canister, you can do so like this:

```
    "my_canister_name": {
      "type": "custom",
      "candid": "main.did",
      "wasm": "main.wasm",
      "metadata": [
        {
          "name": "candid:service"
        }
      ]
    },
```

This changelog entry doesn't go into all of the details of the possible configuration.  For that, please see [concepts/canister-metadata](docs/concepts/canister-metadata.md) and the docs in the JSON schema.

### fix: Valid canister-based env vars

Hyphens are not valid in shell environment variables, but do occur in canister names such as `smiley-dapp`. This poses a problem for vars with names such as `CANISTER_ID_${CANISTER_NAME}`.  With this change, hyphens are replaced with underscores in environment variables.  The canister id of `smiley-dapp` will be available as `CANISTER_ID_smiley_dapp`.  Other environment variables are unaffected.

### feat: Add dfx sns deploy

This allows users to deploy a set of SNS canisters.

### fix: `cargo run -p dfx -- --version` prints correct version

### feat: add --mode=auto

When using `dfx canister install`, you can now pass `auto` for the `--mode` flag, which will auto-select `install` or `upgrade` depending on need, the same way `dfx deploy` does. The default remains `install` to prevent mistakes.

### feat: add `--network` flag to `dfx generate`

`dfx generate`'s generated bindings use network-specific canister IDs depending on the generated language, but there was previously no way to configure which network this was, so it defaulted to local. A `--network` flag has been added for this purpose.

### feat: sns config validate

There is a new command that verifies that an SNS initialization config is valid.

### feat: sns config create

There is a new command that creates an sns config template.

### fix: remove $ from wasms dir

The wasms dir path had a $ which is unwanted and now gone.

### fix: Correct wasm for the SNS swap canister

Previously the incorrect wasm canister was installed.

### fix: Use NNS did files that matches the wasms

Previously the did files and wasms could be incompatible.

### fix: allow users to skip compatibility check if parsing fails

### feat: canister HTTP support is now enabled by default.

`dfx start` and `dfx replica` now ignore the `--enable-canister-http` parameter.

You can still disable the canister http feature through configuration:
- ~/.config/dfx/networks.json: `.local.canister_http.enabled=false`
- dfx.json (project-specific networks) : `.networks.local.canister_http.enabled=false`

### feat: custom canister `wasm` field can now specify a URL from which to download

- note that dfx will report an error if a custom canister's `wasm` field is a URL and the canister also has `build` steps.

### feat: custom canister `candid` field can now specify a URL from which to download

### feat: deploy NNS canisters

A developer is now able to install NNS canisters, including back end canisters such as ledger and governance, and front end canisters such as nns-dapp and internet-identity, on their local DFX server.  Usage:
```
dfx start --clean --background
dfx nns install
```

This feature currently requires that the network 'local' is used and that it runs on port 8080.
The network's port can be controlled by using the field `"provider"` in the network's definition, e.g. by setting it to `"127.0.0.1:8080"`.

### feat: configure logging level of http adapter

It is now possible to set the http adapter's log level in dfx.json or in networks.json:

    "http": {
      "enabled": true,
      "log_level": "info"
    }

By default, a log level of "error" is used, in order to keep the output of a first-time `dfx start` minimal. Change it to "debug" for more verbose logging.

### fix(typescript): add index.d.ts file for type safety when importing generated declarations

Adds an index.d.ts file to the generated declarations, allowing for better type safety in TypeScript projects.

### chore: reduce verbosity of dfx start

`dfx start` produces a lot of log output that is at best irrelevant for most users.
Most output is no longer visible unless either `--verbose` is used with dfx or the relevant part's (e.g. http adapter, btc adapter, or replica) log level is changed in dfx.json or networks.json.

### feat: generate secp256k1 keys by default

When creating a new identity with `dfx identity new`, whereas previously it would have generated an Ed25519 key, it now generates a secp256k1 key. This is to enable users to write down a BIP39-style seed phrase, to recover their key in case of emergency, which will be printed when the key is generated and can be used with a new `--seed-phrase` flag in `dfx identity import`. `dfx identity import` is however still capable of importing an Ed25519 key.

### chore: update Candid UI canister with commit 528a4b04807904899f67b919a88597656e0cd6fa

* Allow passing did files larger than 2KB.
* Better integration with Motoko Playground.

### feat: simplify verification of assets served by asset canister

* SHA256 hashes of all assets are displayed when deploying the asset canister.
* A query method is added to the asset canister that returns the entire asset hash tree together with the certificate containing the certified variables of the asset canister.

### breaking change: dfx canister update-settings --compute-allocation always fails

See https://forum.dfinity.org/t/fixing-incorrect-compute-allocation-fee/14830

Until the rollout is complete, `dfx canister update-settings --compute-allocation <N>`
will fail with an error from the replica such as the following:
```
The Replica returned an error: code 1, message: "Canister requested a compute allocation of 1% which cannot be satisfied because the Subnet's remaining compute capacity is 0%"
```

### fix: For default node starter template: copy `ic-assets.json5` file from `src` to `dist`

### fix: For `dfx start --clean --background`, the background process no longer cleans a second time.

### fix: do not build or generate remote canisters

Canisters that specify a remote id for the network that's getting built falsely had their build steps run, blocking some normal use patterns of `dfx deploy`.
Canisters with a remote id specified no longer get built.
The same applies to `dfx generate`.

### refactor: Move replica URL functions into a module for reuse

The running replica port and url are generally useful information. Previously the code to get the URL was embedded in the network proxy code. This moves it out into a library for reuse.

### chore: Frontend canister build process no longer depends on `dfx` or `ic-cdk-optimizer`

Instead, the build process relies on `ic-wasm` to provide candid metadata for the canister, and
shrinking the canister size by stripping debug symbols and unused fuctions.
Additionally, after build step, the `.wasm` file is archived with `gzip`.

### chore: Move all `frontend canister`-related code into the SDK repo

| from (`repository` `path`)                  | to (path in `dfinity/sdk` repository)          | summary                                                                                     |
| :------------------------------------------ | :--------------------------------------------- | :------------------------------------------------------------------------------------------ |
| `dfinity/cdk-rs` `/src/ic-certified-assets` | `/src/canisters/frontend/ic-certified-asset`   | the core of the frontend canister                                                           |
| `dfinity/certified-assets` `/`              | `/src/canisters/frontend/ic-frontend-canister` | wraps `ic-certified-assets` to build the canister wasm                                      |
| `dfinity/agent-rs` `/ic-asset`              | `/src/canisters/frontend/ic-asset`             | library facilitating interactions with frontend canister (e.g. uploading or listing assets) |
| `dfinity/agent-rs` `/icx-asset`             | `/src/canisters/frontend/icx-asset`            | CLI executable tool - wraps `ic-asset`                                                      |

### feat: use JSON5 file format for frontend canister asset configuration

Both `.ic-assets.json` and `.ic-assets.json5` are valid filenames config filename, though both will get parsed
as if they were [JSON5](https://json5.org/) format. Example content of the `.ic-assets.json5` file:
```json5
// comment
[
  {
    "match": "*", // comment
    /*
    keys below not wrapped in quotes
*/  cache: { max_age: 999 }, // trailing comma
  },
]
```
- Learn more about JSON5: https://json5.org/

### fix: Update nns binaries unless `NO_CLOBBER` is set

Previously existing NNS binaries were not updated regardless of the `NO_CLOBBER` setting.

### feat!: Support installing canisters not in dfx.json

`install_canister_wasm` used to fail if installing a canister not listed in dfx.json.  This use case is now supported.

### feat: print the dashboard URL on startup

When running `dfx start` or `dfx replica`, the path to the dashboard page is now printed.

### feat!: changed the default port of the shared local network from 8000 to 4943.

This is so dfx doesn't connect to a project-specific network instead of the local shared network.

In combination with the "system-wide dfx start" feature, there is a potential difference to be aware of with respect to existing projects.

Since previous versions of dfx populate dfx.json with a `networks.local` definition that specifies port 8000, the behavior for existing projects won't change.

However, if you've edited dfx.json and removed the `networks.local` definition, the behavior within the project will change: dfx will connect to the shared local network on port 4943 rather than to the project-specific network on port 8000.  You would need to edit webpack.config.js to match.  If you have scripts, you can run the new command `dfx info webserver-port` from the project directory to retrieve the port value.

### feat!: "system-wide dfx start"

By default, dfx now manages the replica process in a way that is independent of any given dfx project.  We've called this feature "system-wide dfx", even though it's actually specific to your user
(storing data files under $HOME), because we think it communicates the idea adequately.

The intended benefits:
- deploying dapps from separate projects alongside one another, similar to working with separate dapps on mainnet
- run `dfx start` from any directory
- run `dfx stop` from any directory, rather than having to remember where you last ran `dfx start`

We're calling this the "shared local network."  `dfx start` and `dfx stop` will manage this network when run outside any project directory, or when a project's dfx.json does not define the `local` network.  The dfx.json template for new projects no longer defines any networks.

We recommend that you remove the `local` network definition from dfx.json and instead use the shared local network.  As mentioned above, doing so will make dfx use port 4943 rather than port 8000.

See [Local Server Configuration](docs/cli-reference/dfx-start.md#local-server-configuration) for details.

dfx now stores data and control files in one of three places, rather than directly under `.dfx/`:
- `.dfx/network/local` (for projects in which dfx.json defines the local network)
- `$HOME/.local/share/dfx/network/local` (for the shared local network on Linux)
- `$HOME/Library/Application Support/org.dfinity.dfx/network/local` (for the shared local network on MacOS)

There is also a new configuration file: `$HOME/.config/dfx/networks.json`.  Its [schema](docs/networks-json-schema.json) is the same as the `networks` element in dfx.json.  Any networks you define here will be available from any project, unless a project's dfx.json defines a network with the same name.  See [The Shared Local Network](docs/cli-reference/dfx-start.md#the-shared-local-network) for the default definitions that dfx provides if this file does not exist or does not define a `local` network.

### fix: `dfx start` and `dfx stop` will take into account dfx/replica processes from dfx <= 0.11.x

### feat: added command `dfx info`

#### feat: `dfx info webserver-port`

This displays the port that the icx-proxy process listens on, meaning the port to connect to with curl or from a web browser.

#### feat: `dfx info replica-port`

This displays the listening port of the replica.

#### feat: `dfx info replica-rev`

This displays the revision of the replica bundled with dfx, which is the same revision referenced in replica election governance proposals.

#### feat: `dfx info networks-json-path`

This displays the path to your user's `networks.json` file where all networks are defined.

### feat: added ic-nns-init, ic-admin, and sns executables to the binary cache

### fix: improved responsiveness of `greet` method call in default Motoko project template

`greet` method was marked as an `update` call, but it performs no state updates. Changing it to `query` call will result in faster execution.

### feat: dfx schema --for networks

The `dfx schema` command can now display the schema for either dfx.json or for networks.json.  By default, it still displays the schema for dfx.json.

```bash
dfx schema --for networks
```

### feat: createActor options accept pre-initialized agent

If you have a pre-initialized agent in your JS code, you can now pass it to createActor's options. Conflicts with the agentOptions config - if you pass both the agent option will be used and you will receive a warning.

```js
const plugActor = createActor(canisterId, {
  agent: plugAgent
})
```

### feat!: option for nodejs compatibility in dfx generate

Users can now specify `node_compatibility: true` in `declarations`. The flag introduces `node.js` enhancements, which include importing `isomorphic-fetch` and configuring the default actor with `isomorphic-fetch` and `host`.

```json
// dfx.json
"declarations": {
  "output": "src/declarations",
  "node_compatibility": true
}
```

#### JS codegen location deprecation

DFX new template now uses `dfx generate` instead of `rsync`. Adds deprecation warning to `index.js` in `.dfx/<network-name>/<canister-name>` encouringing developers to migrate to the `dfx generate` command instead. If you have a `package.json` file that uses `rsync` from `.dfx`, consider switching to something like this:

```json
"scripts": {
  "build": "webpack",
  "prebuild": "npm run generate",
  "start": "webpack serve --mode development --env development",
  "prestart": "npm run generate",
  // It's faster to only generate canisters you depend on, omitting the frontend canister
  "generate": "dfx generate hello_backend"
},
```

### feat: simple cycles faucet code redemption

Using `dfx wallet --network ic redeem-faucet-coupon <my coupon>` faucet users have a much easier time to redeem their codes.
If the active identity has no wallet configured, the faucet supplies a wallet to the user that this command will automatically configure.
If the active identity has a wallet configured already, the faucet will top up the existing wallet.

Alternative faucets can be used, assuming they follow the same interface. To direct dfx to a different faucet, use the `--faucet <alternative faucet id>` flag.
The expected interface looks like the following candid functions:
``` candid
redeem: (text) -> (principal);
redeem_to_wallet: (text, principal) -> (nat);
```
The function `redeem` takes a coupon code and returns the principal to an already-installed wallet that is controlled by the identity that called the function.
The function `redeem_to_wallet` takes a coupon code and a wallet (or any other canister) principal, deposits the cycles into that canister and returns how many cycles were deposited.

### feat: disable automatic wallet creation on non-ic networks

By default, if dfx is not running on the `ic` (or networks with a different name but the same configuration), it will automatically create a cycles wallet in case it hasn't been created yet.
It is now possible to inhibit automatic wallet creation by setting the `DFX_DISABLE_AUTO_WALLET` environment variable.

### fix!: removed unused --root parameter from dfx bootstrap

### feat: canister installation now waits for the replica

When installing a new WASM module to a canister, DFX will now wait for the updated state (i.e. the new module hash) to be visible in the replica's certified state tree before proceeding with post-installation tasks or producing a success status.

### feat!: remove `dfx config`

`dfx config` has been removed. Please update Bash scripts to use `jq`, PowerShell scripts to use `ConvertTo-Json`, nushell scripts to use `to json`, etc.

### feat: move all the flags to the end

Command flags have been moved to a more traditional location; they are no longer positioned per subcommand, but instead are able to be all positioned after the final subcommand. In prior versions, a command might look like:
```bash
dfx --identity alice canister --network ic --wallet "$WALLET" create --all
```
This command can now be written:
```bash
dfx canister create --all --network ic --wallet "$WALLET" --identity alice
```
The old syntax is still available, though, so you don't need to migrate your scripts.

### feat!: changed update-settings syntax

When using `dfx canister update-settings`, it is easy to mistake `--controller` for `--add-controller`. For this reason `--controller` has been renamed to `--set-controller`.

### feat!: removed the internal webserver

This is a breaking change.  The only thing this was still serving was the /_/candid endpoint.  If you need to retrieve the candid interface for a local canister, you can use `dfx canister metadata <canister> candid:service`.

### fix: dfx wallet upgrade: improved error messages:

- if there is no wallet to upgrade
- if trying to upgrade a local wallet from outside of a project directory

### fix: canister creation cost is 0.1T cycles

Canister creation fee was calculated with 1T cycles instead of 0.1T.

### fix: dfx deploy and dfx canister install write .old.did files under .dfx/

When dfx deploy and dfx canister install upgrade a canister, they ensure that the
new candid interface is compatible with the previous candid interface.  They write
a file with extension .old.did that contains the previous interface.  In some
circumstances these files could be written in the project directory.  dfx now
always writes them under the .dfx/ directory.

### fix: dfx canister install now accepts arbitrary canister ids

This fixes the following error:
``` bash
> dfx canister install --wasm ~/counter.wasm eop7r-riaaa-aaaak-qasxq-cai
Error: Failed while determining if canister 'eop7r-riaaa-aaaak-qasxq-cai' is remote on network 'ic'.
Caused by: Failed while determining if canister 'eop7r-riaaa-aaaak-qasxq-cai' is remote on network 'ic'.
  Failed to figure out if canister 'eop7r-riaaa-aaaak-qasxq-cai' has a remote id on network 'ic'.
    Invalid argument: Canister eop7r-riaaa-aaaak-qasxq-cai not found in dfx.json
```

### feat: allow replica log level to be configured

It is now possible to specify the replica's log level. Possible values are `critical`, `error`, `warning`, `info`, `debug`, and `trace`.
The log level defaults to the level 'error'. Debug prints (e.g. `Debug.print("...")` in Motoko) still show up in the console.
The log level can be specified in the following places (See [system-wide dfx start](#feat-system-wide-dfx-start) for more detailed explanations on the network types):
- In file `networks.json` in the field `<network name>.replica.log_level` for shared networks.
- In file `dfx.json` in the field `networks.<network name>.replica.log_level` for project-specific networks.
- In file `dfx.json` in the field `defaults.replica.log_level` for project-specific networks. Requires a project-specific network to be run, otherwise this will have no effect.

### feat: enable canister sandboxing

Canister sandboxing is enabled to be consistent with the mainnet.

### chore: dfx ledger account-id --of-canister also accepts principal

It is now possible to do e.g. `dfx ledger account-id --of-canister fg7gi-vyaaa-aaaal-qadca-cai` as well as `dfx ledger account-id --of-canister my_canister_name` when checking the ledger account id of a canister.
Previously, dfx only accepted canister aliases and produced an error message that was hard to understand.

### chore: dfx canister deposit-cycles uses default wallet if none is specified

Motivated by [this forum post](https://forum.dfinity.org/t/dfx-0-10-0-dfx-canister-deposit-cycles-returns-error/13251/6).

### chore: projects created with `dfx new` are not pinned to a specific dfx version anymore

It is still possible to pin the dfx version by adding `"dfx":"<dfx version to pin to>"` to a project's `dfx.json`.

### fix: print links to cdk-rs docs in dfx new

### fix: broken link in new .mo project README

### fix: Small grammar change to identity password decryption prompt

The prompt for entering your passphrase in order to decrypt an identity password read:
    "Please enter a passphrase for your identity"
However, at that point, it isn't "a" passphrase.  It's either your passphrase, or incorrect.
Changed the text in this case to read:
    "Please enter the passphrase for your identity"

### chore: add retry logic to dfx download script

### feat: Add subnet type argument when creating canisters

`dfx ledger create-canister` gets a new option `--subnet-type` that allows users to choose a type of subnet that their canister can be created on. Additionally, a `dfx ledger show-subnet-types` is introduced which allows to list the available subnet types.

## Dependencies

### Replica

Updated replica to release candidate 93dcf2a2026c34330c76149dd713d89e37daa533.

This also incorporates the following executed proposals:

- [88831](https://dashboard.internetcomputer.org/proposal/88831)
- [88629](https://dashboard.internetcomputer.org/proposal/88629)
- [88109](https://dashboard.internetcomputer.org/proposal/88109)
- [87631](https://dashboard.internetcomputer.org/proposal/87631)
- [86738](https://dashboard.internetcomputer.org/proposal/86738)
- [86279](https://dashboard.internetcomputer.org/proposal/86279)
* [85007](https://dashboard.internetcomputer.org/proposal/85007)
* [84391](https://dashboard.internetcomputer.org/proposal/84391)
* [83786](https://dashboard.internetcomputer.org/proposal/83786)
* [82425](https://dashboard.internetcomputer.org/proposal/82425)
* [81788](https://dashboard.internetcomputer.org/proposal/81788)
* [81571](https://dashboard.internetcomputer.org/proposal/81571)
* [80992](https://dashboard.internetcomputer.org/proposal/80992)
* [79816](https://dashboard.internetcomputer.org/proposal/79816)
* [78693](https://dashboard.internetcomputer.org/proposal/78693)
* [77589](https://dashboard.internetcomputer.org/proposal/77589)
* [76228](https://dashboard.internetcomputer.org/proposal/76228)
* [75700](https://dashboard.internetcomputer.org/proposal/75700)
* [75109](https://dashboard.internetcomputer.org/proposal/75109)
* [74395](https://dashboard.internetcomputer.org/proposal/74395)
* [73959](https://dashboard.internetcomputer.org/proposal/73959)
* [73714](https://dashboard.internetcomputer.org/proposal/73714)
* [73368](https://dashboard.internetcomputer.org/proposal/73368)
* [72764](https://dashboard.internetcomputer.org/proposal/72764)

### ic-ref

Updated ic-ref to 0.0.1-1fba03ee
- introduce awaitKnown
- trivial implementation of idle_cycles_burned_per_day

### Updated Motoko from 0.6.29 to 0.7.3

- See https://github.com/dfinity/motoko/blob/master/Changelog.md#073-2022-11-01


### Cycles wallet

- Module hash: b944b1e5533064d12e951621d5045d5291bcfd8cf9d60c28fef02c8fdb68e783
- https://github.com/dfinity/cycles-wallet/commit/fa86dd3a65b2509ca1e0c2bb9d7d4c5be95de378

### Frontend canister:
- Module hash: 6c8f7a094060b096c35e4c4499551e7a8a29ee0f86c456e521c09480ebbaa8ab
- https://github.com/dfinity/sdk/pull/2720

# 0.11.2

## DFX

### fix: disable asset canister redirection of all HTTP traffic from `.raw.ic0.app` to `.ic0.app`

### fix: disable asset canister's ETag HTTP headers

The feature is not yet implemented on `icx-proxy`-level, and is causing 500 HTTP response for some type of assets every second request.

# 0.11.1

## DFX

### fix: dfx now only adds candid:service metadata to custom canisters that have at least one build step

This way, if a canister uses a premade canister wasm, dfx will use it as-is.

### fix: "canister alias not defined" in the Motoko language server

It is now possible to develop multiple-canister projects using the [Motoko VSCode extension](https://marketplace.visualstudio.com/items?itemName=dfinity-foundation.vscode-motoko).

### fix: improve browser compatibility for the JavaScript language binding

Patches a JavaScript language binding compatibility issue encountered in web browsers which do not support the (?.) operator.

### feat: print dfx.json schema

dfx is now capable of displaying the schema for `dfx.json`. You can see the schema by running `dfx schema` or write the schema to a file with `dfx schema --outfile path/to/file/schema.json`.

### feat: support for configuring assets in assets canister
- The `.ic-assets.json` file should be placed inside directory with assets, or its subdirectories. Multiple config files can be used (nested in subdirectories). Example of `.ic-assets.json` file format:
``` json
[
    {
        "match": ".*",
        "cache": {
            "max_age": 20
        },
        "headers": {
            "X-Content-Type-Options": "nosniff"
        },
        "ignore": false
    },
    {
        "match": "**/*",
        "headers": null
    },
    {
        "match": "file.json",
        "ignore": true
    }
]
```
- Configuring assets works only during asset creation - any changes to `.ic-assets.json` files won't have any effect effect for assets that have already been created. We are working on follow up implementation with improvements to handle updating these properties.
- `headers` from multiple applicable rules are being stacked/concatenated, unless `null` is specified, which resets/empties the headers.
- Both `"headers": {}` and absence of `headers` field don't have any effect on end result.
- Valid JSON format is required, i.e. the array of maps, `match` field is required. Only the following fields are accepted: `cache`, `ignore`, `headers`, `match`. The glob pattern has to be valid.
- The way matching rules work:
  1. The most deeply nested config file takes precedence over the one in parent dir. In other words, properties from a rule matching a file in a subdirectory override properties from a rule matching a file in a parent directory
  2. Order of rules within file matters - last rule in config file takes precedence over the first one

- The way `ignore` field works:
  1. By default, files that begin with a `.` are ignored, while all other files are included.
  2. The `.ignore` field overrides this, if present.
  3. If a directory is ignored, file and directories within it cannot be un-ignored.
  4. A file can be ignored and un-ignored many times, as long as any of its parent directories haven't been ignored.


### fix: Allow `dfx deploy` to not take arguments for canisters not being installed

A longstanding bug with `dfx deploy` is that if an installation is skipped (usually an implicitly included dependency), it still requires arguments even if the installed canister doesn't. As of this release that bug is now fixed.

### feat: Add additional logging from bitcoin canister in replica.

Configures the replica to emit additional logging from the bitcoin canister whenever the bitcoin feature is enabled. This helps show useful information to developers, such as the bitcoin height that the replica currently sees.

### fix: make `build` field optional for custom canisters

Prior to 0.11.0, a custom canister's `build` field could be left off if `dfx build` was never invoked. To aid in deploying prebuilt canisters, this behavior is now formalized; omitting `build` is equivalent to `build: []`.

### feat: Use `--locked` for Rust canisters

`dfx build`, in Rust canisters, now uses the `--locked` flag when building with Cargo. To offset this, `dfx new --type rust` now runs `cargo update` on the resulting project.

### feat: Enable threshold ecdsa signature

ECDSA signature signing is now enabled by default in new projects, or by running `dfx start --clean`.
A test key id "Secp256k1:dfx_test_key" is ready to be used by locally created canisters.

## Dependencies

### Updated `agent-rs` to 0.20.0

### Updated `candid` to 0.7.15

### Replica

Updated replica to elected commit 6e86169e98904047833ba6133e5413d2758d90eb.
This incorporates the following executed proposals:

* [72225](https://dashboard.internetcomputer.org/proposal/72225)
* [71669](https://dashboard.internetcomputer.org/proposal/71669)
* [71164](https://dashboard.internetcomputer.org/proposal/71164)
* [70375](https://dashboard.internetcomputer.org/proposal/70375)
* [70002](https://dashboard.internetcomputer.org/proposal/70002)

# 0.11.0

## DFX

### feat: renamed canisters in new projects to <project>_frontend and <project>_backend

The names of canisters created for new projects have changed.
After `dfx new <project>`, the canister names are:

- `<project>_backend` (previously `<project>`)
- `<project>_frontend` (previously `<project>_assets`)

### feat: Enable threshold ecdsa signature

### feat: new command: dfx canister metadata <canister> <name>

For example, to query a canister's candid service definition: `dfx canister metadata hello_backend candid:service`

### refactor: deprecate /_/candid internal webserver

The dfx internal webserver now only services the /_/candid endpoint.  This
is now deprecated.  If you were using this to query candid definitions, you
can instead use `dfx canister metadata`.

### refactor: optimize from ic-wasm

Optimize Rust canister WASM module via ic-wasm library instead of ic-cdk-optimizer. A separate installation of ic-cdk-optimizer is no longer needed.

The actual optimization was kept the same.

### feat: Read dfx canister call argument from a file or stdin

Enables passing large arguments that cannot be passed directly in the command line using the `--argument-file` flag. For example:
 * Named file: `dfx canister call --argument-file ./my/argument/file.txt my_canister_name greet`
 * Stdin: `echo '( null )' | dfx canister call --argument-file - my_canister_name greet`

### fix: Use default setting for BTC adapter idle seconds

A lower threshold was no longer necessary.

### feat: Allow users to configure logging level of bitcoin adapter

The bitcoin adapter's logging can be very verbose if debug logging is enabled, making it difficult to make sense of what's going on. On the other hand, these logs are useful for triaging problems.

To get the best of both worlds, this release adds support for an additional configuration option in dfx.json:

    "bitcoin": {
      "enabled": true,
      "nodes": ["127.0.0.1:18444"],
      "log_level": "info" <------- users can now configure the log level
    }

By default, a log level of "info" is used, which is relatively quiet. Users can change it to "debug" for more verbose logging.

### chore: update Candid UI canister with commit bffa0ae3c416e8aa3c92c33722a6b1cb31d0f1c3

This includes the following changes:

* Fetch did file from canister metadata
* Better flamegraph support
* Fix bigint error for vec nat8 type

### feat: dfx will look up the port of the running webserver from .dfx/webserver-port, if present

After `dfx start --host 127.0.0.1:0`, the dfx webserver will listen on an ephemeral port.  It stores the port value in .dfx/webserver-port.  dfx will now look for this file, and if a port is contained within, use that port to connect to the dfx webserver.

### fix: dfx commands once again work from any subdirectory of a dfx project

Running `dfx deploy`, `dfx canister id`, `dfx canister call` and so forth work as expected
if run from within any subdirectory of a dfx project.  Previously, this would create
canister_ids.json or .dfx/local/canister_ids.json within the subdirectory.

### feat: Post-installation tasks

You can now add your own custom post-installation/post-deployment tasks to any canister type. The new `post-install` key for canister objects in `dfx.json` can be a command or list of commands, similar to the `build` key of `custom` canisters, and receives all the same environment variables. For example, to replicate the upload task performed with `assets` canisters, you might set `"post-install": "icx-asset sync $CANISTER_ID dist"`.

### feat: assets are no longer copied from source directories before being uploaded to asset canister

Assets are now uploaded directly from their source directories, rather than first being copied
to an output directory.

If you're using `dfx deploy`, you won't see any change in functionality.  If you're running
`dfx canister install --mode=upgrade`, changed files in asset source directories will
be detected and uploaded even without an intervening `dfx build`.

### fix: Added src/declarations to .gitignore for new projects

### fix: remove deprecated candid path environment variable

The environment variable format `CANISTER_CANDID_{name}`, used in Rust projects, was deprecated in 0.9.2, to be unified with the variables `CANISTER_CANDID_PATH_{name}` which are used in other project types. It has now been removed. Note that you will need to update `ic-cdk-macros` if you use the `#[import]` macro.

### feat: deprecate `dfx config` for removal

The `dfx config` command has several issues and is ultimately a poor replacement for [`jq`](https://stedolan.github.io/jq). The command is being deprecated, and will be removed in a later release; we recommend switching to `jq` or similar tools (e.g. `ConvertTo-Json` in PowerShell, `to json` in nushell, etc.)

### feat: Better build scripts for type:custom

Build scripts now always receive a CWD of the DFX project root, instead of wherever `dfx` was invoked from, and a bare script `script.sh` can be specified without needing to prefix with `./`.

### feat: rust, custom, and asset canisters now include candid:service metadata

Motoko canisters already included this metadata.

Also added this metadata to the asset canister wasm, which will cause the next deploy to
install this new version.

### feat: Add safeguard to freezing threshold

Some developers mistakenly think that the freezing threshold is measured in cycles, but it is actually measured in seconds. To stop them from accidentally freezing their canisters, setting a freezing threshold above 50M seconds (~1.5 years) now requires a confirmation.

### fix: restores assets to webpack devserver

### chore: updates webpack dependencies for dfx new project

Resolves an issue where `webpack-cli` was was breaking when users tried to run `npm start` in a fresh project. For affected users of 0.10.1, you can resolve this issue manually by running `npm install webpack@latest webpack-cli@latest terser-webpack-plugin@latest`.

### feat: Support for new ledger notify function

Ledger 7424ea8 deprecates the existing `notify` function with a switch parameter between creating and topping up a canister, and introduces two
functions for doing the same. This should *mostly* be invisible to users, except that previously, if `dfx ledger create-canister` or `dfx ledger top-up`
failed, you would call `dfx ledger notify` after correcting the issue. In order to support the change, this command has been changed to two subcommands:
`dfx ledger notify create-canister` and `dfx ledger notify top-up`.

### feat: `--from-subaccount`

Previously, the ledger commands assumed all transfers were made from the default subaccount for the identity principal. This feature adds a `--from-subaccount` flag to `dfx ledger transfer`, `dfx ledger create-canister`, and `dfx ledger top-up`, to enable making transfers from a selected subaccount. A `--subaccount` flag is also added to `dfx ledger balance` for convenience. Subaccounts are expected as 64-character hex-strings (i.e. 32 bytes).

### feat: cargo audit when building rust canisters

When a canister with type `rust` is built and `cargo-audit` is installed, dfx will now check for vulnerabilities in the dependencies. If a vulnerability is found, dfx will recommend that the user update to a version without known vulnerabilities.

### fix: Freezing Threshold now documented

Calls made to retrieve the help output for `canister update-settings` was missing the `freezing-threshold` parameter.

### chore: warnings and errors are more visible

`WARN` and `ERROR` messages are now clearly labelled as such, and the labels are colored accordingly.
This is now included when running `dfx canister update-settings -h`.

### fix: `dfx schema` does not require valid dfx.json

There is no real reason for `dfx schema` to not work when a broken dfx.json is in the current folder - this is actually a very common scenario when `dfx schema` gets used.

### fix: canister call uses candid file if canister type cannot be determined

The candid file specified in the field `canisters.<canister name>.candid` of dfx.json, or if that not exists `canisters.<canister name>.remote.candid`, is now used when running `dfx canister call`, even when dfx fails to determine the canister type.

### fix: btc/canister http adapter socket not found by replica after restart

After running `dfx start --enable-bitcoin` twice in a row (stopping dfx in between), the second
launched replica would fail to connect to the btc adapter.  This is because ic-starter
does not write a new configuration file if one already exists, so the configuration file
used by the replica referred to one socket path, while dfx passed a different socket path
to the btc adapter.

Now dfx reuses the previously-used unix domain socket path, for both the btc adapter
and for the canister http adapter.

### fix: dfx stop now waits until dfx and any child processes exit

Previously, `dfx stop` would send the TERM signal to the running dfx and its child processes,
and then exit immediately.

This avoids interference between a dfx process performing cleanup at shutdown and
a dfx process that is starting.

### fix: dfx ping no longer creates a default identity

dfx ping now uses the anonymous identity, and no longer requires dfx.json to be present.


### fix: Initialize replica with bitcoin regtest flag

When the bitcoin feature is enabled, dfx was launching the replica with the "bitcoin_testnet" feature.
The correct feature to use is "bitcoin_regtest".

### dfx bootstrap now looks up the port of the local replica

`dfx replica` writes the port of the running replica to one of these locations:

- .dfx/replica-configuration/replica-1.port
- .dfx/ic-ref.port

`dfx bootstrap` will now use this port value, so it's no longer necessary to edit dfx.json after running `dfx replica`.

### feat: dfx.json local network settings can be set on the local network, rather than defaults

In `dfx.json`, the `bootstrap`, `bitcoin`, `canister_http`, and `replica` settings can
now be specified on the local network, rather than in the `defaults` field.
If one of these four fields is set for the local network, the corresponding field
in `defaults` will be ignored.

Example:
``` json
{
  "networks": {
    "local": {
      "bind": "127.0.0.1:8000",
      "canister_http": {
        "enabled": true
      }
    }
  }
}
```

## Dependencies

### Rust Agent

Updated agent-rs to 0.18.0

### Motoko

Updated Motoko from 0.6.28 to 0.6.29.

### Replica

Updated replica to elected commit 8993849de5fab76e796d67750facee55a0bf6649.
This incorporates the following executed proposals:

* [69804](https://dashboard.internetcomputer.org/proposal/69804)
* [67990](https://dashboard.internetcomputer.org/proposal/67990)
* [67483](https://dashboard.internetcomputer.org/proposal/67483)
* [66895](https://dashboard.internetcomputer.org/proposal/66895)
* [66888](https://dashboard.internetcomputer.org/proposal/66888)
* [65530](https://dashboard.internetcomputer.org/proposal/65530)
* [65327](https://dashboard.internetcomputer.org/proposal/65327)
* [65043](https://dashboard.internetcomputer.org/proposal/65043)
* [64355](https://dashboard.internetcomputer.org/proposal/64355)
* [63228](https://dashboard.internetcomputer.org/proposal/63228)
* [62143](https://dashboard.internetcomputer.org/proposal/62143)

### ic-ref

Updated ic-ref to 0.0.1-173cbe84
 - add ic0.performance_counter system interface
 - add system API for ECDSA signing
 - allow optional "error_code" field in responses
 - support gzip-compressed canister modules
 - enable canisters to send HTTP requests

# 0.10.1

## DFX

### fix: Webpack config no longer uses CopyPlugin

Dfx already points to the asset canister's assets directory, and copying to disk could sometimes
lead to an annoying "too many open files" error.

### fix: HSMs are once again supported on Linux

On Linux, dfx 0.10.0 failed any operation with an HSM with the following error:
```
Error: IO: Dynamic loading not supported
```
The fix was to once again dynamically-link the Linux build.

### feat: error explanation and fixing instructions engine

Dfx is now capable of providing explanations and remediation suggestions for entire categories of errors at a time.
Explanations and suggestions will slowly be added over time.
To see an example of an already existing suggestion, run `dfx deploy --network ic` while using an identity that has no wallet configured.

### chore: add context to errors

Most errors that happen within dfx are now reported in much more detail. No more plain `File not found` without explanation what even was attempted.

### fix: identities with configured wallets are not broken anymore and removed only when using the --drop-wallets flag

When an identity has a configured wallet, dfx no longer breaks the identity without actually removing it.
Instead, if the --drop-wallets flag is specified, it properly removes everything and logs what wallets were linked,
and when the flag is not specified, it does not remove anything.

The behavior for identities without any configured wallets is unchanged.

### feat: bitcoin integration: dfx now generates the bitcoin adapter config file

dfx command-line parameters for bitcoin integration:
``` bash
dfx start   --enable-bitcoin  # use default node 127.0.0.1:18444
dfx start   --enable-bitcoin --bitcoin-node <node>
```

The above examples also work for dfx replica.

These default to values from dfx.json:
```
.defaults.bitcoin.nodes
.defaults.bitcoin.enabled
```

The --bitcoin-node parameter, if specified on the command line, implies --enable-bitcoin.

If --enable-bitcoin or .defaults.bitcoin.enabled is set, then dfx start/replica will launch the ic-btc-adapter process and configure the replica to communicate with it.


### feat: print wallet balance in a human readable form #2184

Default behaviour changed for `dfx wallet balance`, it will now print cycles amount upscaled to trillions.

New flag `--precise` added to `dfx wallet balance`. Allows to get exact amount of cycles in wallet (without upscaling).

### feat: canister http integration

dfx command-line parameters for canister http requests integration:
```
dfx start --enable-canister-http
dfx replica --enable-canister-http
```

This defaults to the following value in dfx.json:
```
.defaults.canister_http.enabled
```

### fix: specifying ic provider with a trailing slash is recognised correctly

Specifying the network provider as `https://ic0.app/` instead of `https://ic0.app` is now recognised as the real IC network.

### Binary cache

Added ic-canister-http-adapter to the binary cache.

## Dependencies

### Updated agent-rs to 0.17.0

## Motoko

Updated Motoko from 0.6.26 to 0.6.28.

## Replica

Updated replica to elected commit b90edb9897718730f65e92eb4ff6057b1b25f766.
This incorporates the following executed proposals:

* [61004](https://dashboard.internetcomputer.org/proposal/61004)
* [60222](https://dashboard.internetcomputer.org/proposal/60222)
* [59187](https://dashboard.internetcomputer.org/proposal/59187)
* [58479](https://dashboard.internetcomputer.org/proposal/58479)
* [58376](https://dashboard.internetcomputer.org/proposal/58376)
* [57843](https://dashboard.internetcomputer.org/proposal/57843)
* [57395](https://dashboard.internetcomputer.org/proposal/57395)

## icx-proxy

Updated icx-proxy to commit c312760a62b20931431ba45e5b0168ee79ea5cda

* Added gzip and deflate body decoding before certification validation.
* Fixed unzip and streaming bugs
* Added Prometheus metrics endpoint
* Added root and invalid ssl and dns mapping

# 0.10.0

## DFX

### feat: Use null as default value for opt arguments


Before this, `deploy`ing a canister with an `opt Foo` init argument without specifying an `--argument` would lead to an error:

``` bash
$ dfx deploy
Error: Invalid data: Expected arguments but found none.
```

With this change, this isn't an error anymore, but instead `null` is passed as a value. In general, if the user does _not_ provide an `--argument`, and if the init method expects only `opt` arguments, then `dfx` will supply `null` for each argument.

Note in particular that this does not try to match `opt` arguments for heterogeneous (`opt`/non-`opt`) signatures. Note moreover that this only impacts a case that would previously error out, so no existing (working) workflows should be affected.

### feat: dfx identity set-wallet now checks that the provided canister is actually a wallet

This check was previously performed on local networks, but not on mainnet.

### feat: dfx canister call --candid <path to candid file> ...

Allows one to provide the .did file for calls to an arbitrary canister.

### feat: Install arbitrary wasm into canisters

You no longer need a DFX project setup with a build task to install an already-built wasm module into a canister ID. The new `--wasm <path>` flag to `dfx canister install` will bypass project configuration and install the wasm module at `<path>`. A DFX project setup is still recommended for general use; this should mostly be used for installing pre-built canisters. Note that DFX will also not perform its usual checks for API/ABI/stable-memory compatibility in this mode.

### feat: Support for 128-bit cycle counts

Cycle counts can now exceed the previously set maximum of 2^64. The new limit is 2^128. A new wallet version has been bundled with this release that supports the new cycle count. You will not be able to use this feature with your existing wallets without running `dfx wallet upgrade`, but old wallets will still work just fine with old cycle counts.

### fix: dfx start will once again notice if dfx is already running

dfx will once again display 'dfx is already running' if dfx is already running,
rather than 'Address already in use'.

As a consequence, after `dfx start` failed to notice that dfx was already running,
it would replace .dfx/pid with an empty file.  Later invocations of `dfx stop`
would display no output and return a successful exit code, but leave dfx running.

### fix: dfx canister update-settings <canister id> works even if the canister id is not known to the project.

This makes the behavior match the usage text of the command:
`<CANISTER> Specifies the canister name or id to update. You must specify either canister name/id or the --all option`

### feat: dfx deploy --upgrade-unchanged or dfx canister install --mode upgrade --upgrade-unchanged

When upgrading a canister, `dfx deploy` and `dfx canister install` skip installing the .wasm
if the wasm hash did not change.  This avoids a round trip through stable memory for all
assets on every dfx deploy, for example.  By passing this argument, dfx will instead
install the wasm even if its hash matches the already-installed wasm.

### feat: Introduce DFX_CACHE_ROOT environment variable

A new environment variable, `DFX_CACHE_ROOT`, has been introduced to allow setting the cache root directory to a different location than the configuration root directory. Previously `DFX_CONFIG_ROOT` was repurposed for this which only allowed one location to be set for both the cache and configuration root directories.

This is a breaking change since setting `DFX_CONFIG_ROOT` will no longer set the cache root directory to that location.

### fix: Error if nonzero cycles are passed without a wallet proxy

Previously, `dfx canister call --with-cycles 1` would silently ignore the `--with-cycles` argument as the DFX principal has no way to pass cycles and the call must be forwarded through the wallet. Now it will error instead of silently ignoring it. To forward a call through the wallet, use `--wallet $(dfx identity get-wallet)`, or `--wallet $(dfx identity --network ic get-wallet)` for mainnet.

### feat: Configure subnet type of local replica

The local replica sets its parameters according to the subnet type defined in defaults.replica.subnet_type, defaulting to 'application' when none is specified.
This makes it less likely to accidentally hit the 'cycles limit exceeded' error in production.  Since the previous default was `system`, you may see these types errors in development instead.
Possible values for defaults.replica.subnet_type are: "application", "verifiedapplication", "system"

Example how to specify the subnet type:
``` json
{
  "defaults": {
    "replica": {
      "subnet_type": "verifiedapplication"
    }
  }
}
```

### feat: Introduce command for local cycles top-up

`dfx ledger fabricate-cycles <canister (id)> <optional amount>` can be used during local development to create cycles out of thin air and add them to a canister. Instead of supplying a canister name or id it is also possible to use `--all` to add the cycles to every canister in the current project. When no amount is supplied, the command uses 10T cycles as default. Using this command with `--network ic` will result in an error.

### feat: Private keys can be stored in encrypted format

`dfx identity new` and `dfx identity import` now ask you for a password to encrypt the private key (PEM file) when it is stored on disk.
If you decide to use a password, your key will never be written to disk in plain text.
In case you don't want to enter your password all the time and want to take the risk of storing your private key in plain text, you can use the `--disable-encryption` flag.

The `default` identity as well as already existing identities will NOT be encrypted. If you want to encrypt an existing identity, use the following commands:
``` bash
dfx identity export identity_name > identity.pem
# if you have set old_identity_name as the identity that is used by default, switch to a different one
dfx identity use other_identity
dfx identity remove identity_name
dfx identity import identity_name identity.pem
```

### feat: Identity export

If you want to get your identity out of dfx, you can use `dfx identity export identityname > exported_identity.pem`. But be careful with storing this file as it is not protected with your password.

### feat: Identity new/import now has a --force flag

If you want to script identity creation and don't care about overwriting existing identities, you now can use the `--force` flag for the commands `dfx identity new` and `dfx identity import`.

### fix: Do not automatically create a wallet on IC

When running `dfx deploy --network ic`, `dfx canister --network ic create`, or `dfx identity --network ic get-wallet` dfx no longer automatically creates a cycles wallet for the user if none is configured. Instead, it will simply report that no wallet was found for that user.

Dfx still creates the wallet automatically when running on a local network, so the typical workflow of `dfx start --clean` and `dfx deploy` will still work without having to manually create the wallet.

### fix: Identities cannot exist and not at the same time

When something went wrong during identity creation, the identity was not listed as existing.
But when trying to create an identity with that name, it was considered to be already existing.

### feat: dfx start and dfx replica can now launch the ic-btc-adapter process

Added command-line parameters:
``` bash
dfx start   --enable-bitcoin --btc-adapter-config <path>
dfx replica --enable-bitcoin --btc-adapter-config <path>
```

These default to values from dfx.json:
```
.defaults.bitcoin.btc_adapter_config
.defaults.bitcoin.enabled
```

The --btc-adapter-config parameter, if specified on the command line, implies --enable-bitcoin.

If --enable-bitcoin or .defaults.bitcoin.enabled is set, and a btc adapter configuration is specified,
then dfx start/replica will launch the ic-btc-adapter process.

This integration is not yet complete, pending upcoming functionality in ic-starter.

### fix: report context of errors

dfx now displays the context of an error in several places where previously the only error
message would be something like "No such file or directory."

### chore: updates starter project for Node 18

Webpack dev server now works for Node 18 (and should work for Node 17). A few packages are also upgraded

## updating dependencies

Updated to version 0.14.0 of agent-rs

## Cycles wallet

- Module hash: bb001d1ebff044ba43c060956859f614963d05c77bd778468fce4de095fe8f92
- https://github.com/dfinity/cycles-wallet/commit/f18e9f5c2f96e9807b6f149c975e25638cc3356b

## Replica

Updated replica to elected commit b3788091fbdb8bed7e527d2df4cc5e50312f476c.
This incorporates the following executed proposals:

* [57150](https://dashboard.internetcomputer.org/proposal/57150)
* [54964](https://dashboard.internetcomputer.org/proposal/54964)
* [53702](https://dashboard.internetcomputer.org/proposal/53702)
* [53231](https://dashboard.internetcomputer.org/proposal/53231)
* [53134](https://dashboard.internetcomputer.org/proposal/53134)
* [52627](https://dashboard.internetcomputer.org/proposal/52627)
* [52144](https://dashboard.internetcomputer.org/proposal/52144)
* [50282](https://dashboard.internetcomputer.org/proposal/50282)

Added the ic-btc-adapter binary to the cache.

## Motoko

Updated Motoko from 0.6.25 to 0.6.26.

# 0.9.3

## DFX

### feat: dfx deploy now displays URLs for the frontend and candid interface

### dfx.json

In preparation for BTC integration, added configuration for the bitcoind port:

``` json
{
  "canisters": {},
  "defaults": {
    "bitcoind": {
      "port": 18333
    }
  }
}
```

## icx-proxy

Updated icx-proxy to commit 594b6c81cde6da4e08faee8aa8e5a2e6ae815602, now static-linked.

* upgrade HTTP calls upon canister request
* no longer proxies /_/raw to the dfx internal webserver
* allows for generic StreamingCallback tokens

## Replica

Updated replica to blessed commit d004accc3904e24dddb13a11d93451523e1a8a5f.
This incorporates the following executed proposals:

* [49653](https://dashboard.internetcomputer.org/proposal/49653)
* [49011](https://dashboard.internetcomputer.org/proposal/49011)
* [48427](https://dashboard.internetcomputer.org/proposal/48427)
* [47611](https://dashboard.internetcomputer.org/proposal/47611)
* [47512](https://dashboard.internetcomputer.org/proposal/47512)
* [47472](https://dashboard.internetcomputer.org/proposal/47472)
* [45984](https://dashboard.internetcomputer.org/proposal/45984)
* [45982](https://dashboard.internetcomputer.org/proposal/45982)

## Motoko

Updated Motoko from 0.6.21 to 0.6.25.

# 0.9.2

## DFX

### feat: Verify Candid and Motoko stable variable type safety of canister upgrades

Newly deployed Motoko canisters now embed the Candid interface and Motoko stable signatures in the Wasm module.
`dfx deploy` and `dfx canister install` will automatically check

	1) the backward compatible of Candid interface in both upgrade and reinstall mode;
	2) the type safety of Motoko stable variable type in upgrade mode to avoid accidentally lossing data;

See [Upgrade compatibility](https://internetcomputer.org/docs/language-guide/compatibility) for more details.

### feat: Unified environment variables across build commands

The three canister types that use a custom build tool - `assets`, `rust`, and `custom` - now all support the same set of environment variables during the build task:

* `DFX_VERSION` - The version of DFX that was used to build the canister.
* `DFX_NETWORK` - The network name being built for. Usually `ic` or `local`.
* `CANISTER_ID_{canister}` - The canister principal ID of the canister `{canister}` registered in `dfx.json`.
* `CANISTER_CANDID_PATH_{canister}` - The path to the Candid interface file for the canister `{canister}` among your canister's dependencies.
* `CANISTER_CANDID_{canister}` (deprecated) - the same as `CANISTER_CANDID_PATH_{canister}`.  This is provided for backwards compatibility with `rust` and `custom` canisters, and will be removed in dfx 0.10.0.
* `CANISTER_ID` - Same as `CANISTER_ID_{self}`, where `{self}` is the name of _this_ canister.
* `CANISTER_CANDID_PATH` - Same as `CANISTER_CANDID_PATH_{self}`, where `{self}` is the name of _this_ canister.

### feat: Support for local ledger calls

If you have an installation of the ICP Ledger (see [Ledger Installation Guide](https://github.com/dfinity/ic/tree/master/rs/rosetta-api/ledger_canister#deploying-locally)), `dfx ledger balance` and `dfx ledger transfer` now support
`--ledger-canister-id` parameter.

Some examples:
``` bash
$ dfx ledger \
  --network local \
  balance \
  --ledger-canister-id  rrkah-fqaaa-aaaaa-aaaaq-cai
1000.00000000 ICP

$ dfx ledger \
  --network local \
  transfer --amount 0.1 --memo 0 \
  --ledger-canister-id  rrkah-fqaaa-aaaaa-aaaaq-cai 8af54f1fa09faeca18d294e0787346264f9f1d6189ed20ff14f029a160b787e8
Transfer sent at block height: 1
```

### feat: `dfx ledger account-id` can now compute canister addresses

The `dfx ledger account-id` can now compute addresses of principals and canisters.
The command also supports ledger subaccounts now.

``` bash
dfx ledger account-id --of-principal 53zcu-tiaaa-aaaaa-qaaba-cai
dfx ledger --network small02 account-id --of-canister ledger_demo
dfx ledger account-id --of-principal 53zcu-tiaaa-aaaaa-qaaba-cai --subaccount 0000000000000000000000000000000000000000000000000000000000000001
```

### feat: Print the full error chain in case of a failure

All `dfx` commands will now print the full stack of errors that led to the problem, not just the most recent error.
Example:

```
Error: Subaccount '00000000000000000000000000000000000000000000000000000000000000000' is not a valid hex string
Caused by:
  Odd number of digits
```

### fix: dfx import will now import pem files created by `quill generate`

`quill generate` currently outputs .pem files without an `EC PARAMETERS` section.
`dfx identity import` will now correctly identify these as EC keys, rather than Ed25519.

### fix: retry on failure for ledger create-canister, top-up, transfer

dfx now calls `transfer` rather than `send_dfx`, and sets the created_at_time field in order to retry the following commands:

* dfx ledger create-canister
* dfx ledger top-up
* dfx ledger transfer

### feat: Remote canister support

It's now possible to specify that a canister in dfx.json references a "remote" canister on a specific network,
that is, a canister that already exists on that network and is managed by some other project.

Motoko, Rust, and custom canisters may be configured in this way.

This is the general format of the configuration in dfx.json:
``` json
{
  "canisters": {
    "<canister name>": {
      "remote": {
        "candid": "<path to candid file to use when building on remote networks>",
        "id": {
          "<network name>": "<principal on network>"
        }
      }
    }
  }
}
```

The "id" field, if set for a given network, specifies the canister ID for the canister on that network.
The canister will not be created or installed on these remote networks.
For other networks, the canister will be created and installed as usual.

The "candid" field, if set within the remote object, specifies the candid file to build against when
building other canisters on a network for which the canister is remote.  This definition can differ
from the candid definitions for local builds.

For example, if have an installation of the ICP Ledger (see [Ledger Installation Guide](https://github.com/dfinity/ic/tree/master/rs/rosetta-api/ledger_canister#deploying-locally))
in your dfx.json, you could configure the canister ID of the Ledger canister on the ic network as below.  In this case,
the private interfaces would be available for local builds, but only the public interfaces would be available
when building for `--network ic`.
``` json
{
  "canisters": {
    "ledger": {
      "type": "custom",
      "wasm": "ledger.wasm",
      "candid": "ledger.private.did",
      "remote": {
        "candid": "ledger.public.did",
        "id": {
          "ic": "ryjl3-tyaaa-aaaaa-aaaba-cai"
        }
      }
    },
    "app": {
      "type": "motoko",
      "main": "src/app/main.mo",
      "dependencies": [ "ledger" ]
    }
  }
}
```

As a second example, suppose that you wanted to write a mock of the ledger in Motoko.
In this case, since the candid definition is provided for remote networks,
`dfx build` (with implicit `--network local`) will build app against the candid
definitions defined by mock.mo, but `dfx build --network ic` will build app against
`ledger.public.did`.

This way, you can define public update/query functions to aid in local testing, but
when building/deploying to mainnet, references to methods not found in `ledger.public.did`
will be reports as compilation errors.

``` json
{
  "canisters": {
    "ledger": {
      "type": "motoko",
      "main": "src/ledger/mock.mo",
      "remote": {
        "candid": "ledger.public.did",
        "id": {
          "ic": "ryjl3-tyaaa-aaaaa-aaaba-cai"
        }
      }
    },
    "app": {
      "type": "motoko",
      "main": "src/app/main.mo",
      "dependencies": [ "ledger" ]
    }
  }
}
```

### feat: Generating remote canister bindings

It's now possible to generate the interface of a remote canister using a .did file using the `dfx remote generate-binding <canister name>|--all` command. This makes it easier to write mocks for local development.

Currently, dfx can generate .mo, .rs, .ts, and .js bindings.

This is how you specify how to generate the bindings in dfx.json:
``` json
{
  "canisters": {
    "<canister name>": {
      "main": "<path to mo/rs/ts/js file that will be generated>",
      "remote": {
        "candid": "<path to candid file to use when generating bindings>"
        "id": {}
      }
    }
  }
}
```

## ic-ref

Upgraded from a432156f24faa16d387c9d36815f7ddc5d50e09f to ab8e3f5a04f0f061b8157c2889f8f5de05f952bb

* Support 128-bit system api for cycles
* Include canister_ranges in the state tree
* Removed limit on cycles in a canister

## Replica

Updated replica to blessed commit 04fe8b0a1262f07c0cec1fdfa838a37607370a61.
This incorporates the following executed proposals:

* [45091](https://dashboard.internetcomputer.org/proposal/45091)
* [43635](https://dashboard.internetcomputer.org/proposal/43635)
* [43633](https://dashboard.internetcomputer.org/proposal/43633)
* [42783](https://dashboard.internetcomputer.org/proposal/42783)
* [42410](https://dashboard.internetcomputer.org/proposal/42410)
* [40908](https://dashboard.internetcomputer.org/proposal/40908)
* [40647](https://dashboard.internetcomputer.org/proposal/40647)
* [40328](https://dashboard.internetcomputer.org/proposal/40328)
* [39791](https://dashboard.internetcomputer.org/proposal/39791)
* [38541](https://dashboard.internetcomputer.org/proposal/38541)

## Motoko

Updated Motoko from 0.6.20 to 0.6.21.

# 0.9.0

## DFX

### feat!: Remove the wallet proxy and the --no-wallet flag

Breaking change: Canister commands, except for `dfx canister create`, will make the call directly, rather than via the user's wallet. The `--no-wallet` flag is thus removed from `dfx canister` as its behavior is the default.

When working with existing canisters, use the `--wallet` flag in conjunction with `dfx identity get-wallet` in order to restore the old behavior.

You will need to upgrade your wallet and each of your existing canisters to work with the new system.  To do so, execute the following in each of your dfx projects:
``` bash
dfx wallet upgrade
dfx canister --wallet "$(dfx identity get-wallet)" update-settings --all --add-controller "$(dfx identity get-principal)"
```
To upgrade projects that you have deployed to the IC mainnet, execute the following:
``` bash
dfx wallet --network ic upgrade
dfx canister --network ic --wallet "$(dfx identity --network ic get-wallet)" update-settings --all --add-controller "$(dfx identity get-principal)"
```

### feat: Add --add-controller and --remove-controller flags for "canister update-settings"

`dfx canister update-settings` previously only let you overwrite the entire controller list; `--add-controller` and `--remove-controller` instead add or remove from the list.

### feat: Add --no-withdrawal flag for "canister delete" for when the canister is out of cycles

`dfx canister delete --no-withdrawal <canister>` can be used to delete a canister without attempting to withdraw cycles.

### fix: set RUST_MIN_STACK to 8MB for ic-starter (and therefore replica)

This matches the value used in production and is meant to exceed the configured 5 MB wasmtime stack.

### fix: asset uploads will retry failed requests as expected

Fixed a defect in asset synchronization where no retries would be attempted after the first 30 seconds overall.

## Motoko

Updated Motoko from 0.6.11 to 0.6.20.

* Implement type union/intersection
* Transform for-loops on arrays into while-loops
* Tighten typing rules for type annotations in patterns
* Candid decoding: skip vec any fast
* Bump up MAX_HP_FOR_GC from 1GB to 3GB
* Candid decoder: Trap if a principal value is too large
* Eliminate bignum calls from for-iteration on arrays
* Improve scheduling
* Improve performance of bignum equality
* Stable signatures: frontend, metadata, command-line args
* Added heartbeat support

## Cycles wallet

- Module hash: 53ec1b030f1891bf8fd3877773b15e66ca040da539412cc763ff4ebcaf4507c5
- https://github.com/dfinity/cycles-wallet/commit/57e53fcb679d1ea33cc713d2c0c24fc5848a9759

## Replica

Updated replica to blessed commit 75138bbf11e201aac47266f07bee289dc18a082b.
This incorporates the following executed proposals:

* [33828](https://dashboard.internetcomputer.org/proposal/33828)
* [31275](https://dashboard.internetcomputer.org/proposal/31275)
* [31165](https://dashboard.internetcomputer.org/proposal/31165)
* [30392](https://dashboard.internetcomputer.org/proposal/30392)
* [30078](https://dashboard.internetcomputer.org/proposal/30078)
* [29235](https://dashboard.internetcomputer.org/proposal/29235)
* [28784](https://dashboard.internetcomputer.org/proposal/28784)
* [27975](https://dashboard.internetcomputer.org/proposal/27975)
* [26833](https://dashboard.internetcomputer.org/proposal/26833)
* [25343](https://dashboard.internetcomputer.org/proposal/25343)
* [23633](https://dashboard.internetcomputer.org/proposal/23633)

# 0.8.4

## DFX

### feat: "rust" canister type

You can now declare "rust" canisters in dfx.json.
``` json
{
  "canisters": {
    "canister_name": {
      "type": "rust",
      "package": "crate_name",
      "candid": "path/to/canister_name.did"
    }
  }
}
```

Don't forget to place a `Cargo.toml` in your project root.
Then dfx will build the rust canister with your rust toolchain.
Please also make sure that you have added the WebAssembly compilation target.

``` bash
rustup target add wasm32-unknown-unknown
```

You can also create new dfx project with a default rust canister.

``` bash
dfx new --type=rust <project-name>
```

### chore: updating dfx new template

Updates dependencies to latest for Webpack, and updates config. Additionally simplifies environment variables for canister ID's in config.

Additionally adds some polish to the starter template, including a favicon and using more semantic html in the example app

### feat: environment variable overrides for executable pathnames

You can now override the location of any executable normally called from the cache by specifying
an environment variable. For example, DFX_ICX_PROXY_PATH will specify the path for `icx-proxy`.

### feat: dfx deploy --mode=reinstall <canister>

`dfx deploy` can now reinstall a single canister, controlled by a new `--mode=reinstall` parameter.
This is destructive (it resets the state of the canister), so it requires a confirmation
and can only be performed on a single canister at a time.

`dfx canister install --mode=reinstall <canister>` also requires the same confirmation,
and no longer works with `--all`.

## Replica

The included replica now supports canister_heartbeat.  This only works with rust canisters for the time being,
and does not work with the emulator (`dfx start --emulator`).

# 0.8.3

## DFX

### fix: ic-ref linux binary no longer references /nix/store

This means `dfx start --emulator` has a chance of working if nix is not installed.
This has always been broken, even before dfx 0.7.0.

### fix: replica and ic-starter linux binaries no longer reference /nix/store

This means `dfx start` will work again on linux.  This bug was introduced in dfx 0.8.2.

### feat: replaced --no_artificial_delay option with a sensible default.

The `--no-artificial-delay` option not being the default has been causing a lot of confusion.
Now that we have measured in production and already applied a default of 600ms to most subnets deployed out there,
we have set the same default for dfx and removed the option.

## Motoko

Updated Motoko from 0.6.10 to 0.6.11.

* Assertion error messages are now reproducible (#2821)

# 0.8.2

## DFX

### feat: dfx canister delete can now return cycles to a wallet or dank

By default `dfx canister delete` will return cycles to the default cycles wallet.
Cycles can be returned to a designated canister with `--withdraw-cycles-to-canister` and
cycles can be returned to dank at the current identity principal with `--withdraw-cycles-to-dank`
and to a designated principal with `--withdraw-cycles-to-dank-principal`.

### feat: dfx canister create now accepts multiple instances of --controller argument

It is now possible to create canisters with more than one controller by
passing multiple instances of the `--controller parameter to `dfx canister create`.

You will need to upgrade your wallet with `dfx wallet upgrade`, or `dfx wallet --network ic upgrade`

### feat: dfx canister update-settings now accepts multiple instance of --controller argument

It is now possible to configure a canister to have more than one controller by
passing multiple instances of the `--controller parameter to `dfx canister update-settings`.

### feat: dfx canister info and dfx canister status now display all controllers

### feat!: dfx canister create --controller <controller> named parameter

Breaking change: The controller parameter for `dfx canister create` is now passed as a named parameter,
rather than optionally following the canister name.

Old: dfx canister create [canister name] [controller]
New: dfx canister create --controller <controller> [canister name]

### fix: dfx now respects $DFX_CONFIG_ROOT when looking for legacy credentials

Previously this would always look in `$HOME/.dfinity/identity/creds.pem`.

### fix: changed dfx canister (create|update-settings) --memory-allocation limit to 12 GiB

Updated the maximum value for the --memory-allocation value to be 12 GiB (12,884,901,888 bytes)

## Cycles Wallet

- Module hash: 9183a38dd2eb1a4295f360990f87e67aa006f225910ab14880748e091248e086
- https://github.com/dfinity/cycles-wallet/commit/9ef38bb7cd0fe17cda749bf8e9bbec5723da0e95

### Added support for multiple controllers

You will need to upgrade your wallet with `dfx wallet upgrade`, or `dfx wallet --network ic upgrade`

## Replica

The included replica now supports public spec 0.18.0

* Canisters can now have more than one controller
* Adds support for 64-bit stable memory
* The replica now goes through an initialization sequence, reported in its status
as `replica_health_status`.  Until this reports as `healthy`, queries or updates will
fail.
** `dfx start --background` waits to exit until `replica_health_status` is `healthy`.
** If you run `dfx start` without `--background`, you can call `dfx ping --wait-healthy`
to wait until the replica is healthy.

## Motoko

Updated Motoko from 0.6.7 to 0.6.10

* add Debug.trap : Text -> None (motoko-base #288)
* Introduce primitives for `Int` ⇔ `Float` conversions (#2733)
* Fix crashing bug for formatting huge floats (#2737)

# 0.8.1

## DFX

### feat: dfx generate types command

``` bash
dfx generate
```

This new command will generate type declarations for canisters in dfx.json.

You can control what will be generated and how with corresponding configuration in dfx.json.

Under dfx.json → "canisters" → "<canister_name>", developers can add a "declarations" config. Options are:

* "output" → directory to place declarations for that canister | default is "src/declarations/<canister_name>"

* "bindings" → [] list of options, ("js", "ts", "did", "mo") | default is "js", "ts", "did"

* "env_override" → a string that will replace process.env.{canister_name_uppercase}_CANISTER_ID in the "src/dfx/assets/language_bindings/canister.js" template.

js declarations output

* index.js (generated from "src/dfx/assets/language_bindings/canister.js" template)

* <canister_name>.did.js - candid js binding output

ts declarations output

  * <canister_name>.did.d.ts - candid ts binding output

did declarations output

  * <canister_name>.did - candid did binding output

mo declarations output

  * <canister_name>.mo - candid mo binding output

### feat: dfx now supports the anonymous identity

Use it with either of these forms:
``` bash
dfx identity use anonymous
dfx --identity anonymous ...
```

### feat: import default identities

Default identities are the pem files generated by `dfx identity new ...` which contain Ed25519 private keys.
They are located at `~/.config/dfx/identity/xxx/identity.pem`.
Now, you can copy such pem file to another computer and import it there.

``` bash
dfx identity new alice
cp ~/.config/dfx/identity/xxx/identity.pem alice.pem
# copy the pem file to another computer, then
dfx identity import alice alice.pem
```

Before, people can manually copy the pem files to the target directory to "import". Such workaround still works.
We suggest to use the `import` subcommand since it also validate the private key.

### feat: Can now provide a nonstandard wallet module with DFX_WALLET_WASM environment variable

Define DFX_WALLET_WASM in the environment to use a different wasm module when creating or upgrading the wallet.

## Asset Canister

### fix: trust full asset SHA-256 hashes provided by the caller

When the caller provides SHA-256 hashes (which dfx does), the asset canister will no longer
recompute these hashes when committing the changes.  These recomputations were causing
canisters to run out of cycles, or to attempt to exceed the maximum cycle limit per update.

# 0.8.0

The 0.8.0 release includes updates and fixes that are primarily internal to improve existing features and functions rather than user-visible.

## DFX

### fix: dfx identity set-wallet no longer requires --force when used with --network ic

This was intended to skip verification of the wallet canister on the IC network,
but ended up only writing to the wallets.json file if --force was passed.

### chore: updating dependencies

* Support for the latest version of the {IC} specification and replica.

* Updating to latest versions of Motoko, Candid, and agent-rs

### feat: Type Inference Update

* Changes to `dfx new` project template and JavaScript codegen to support type inference in IDE's

* Adding webpack dev server to project template

* Migration path documented at https://sdk.dfinity.org/docs/release-notes/0.8.0-rn.html

# 0.7.7

Breaking changes to frontend code generation, documented in 0.8.0

## DFX

### feat: deploy and canister install will now only upgrade a canister if the wasm actually changed

dfx deploy and dfx canister install now compare the hash of the already-installed module
with the hash of the built canister's wasm output.  If they are the same, they leave the canister
in place rather than upgrade it.  They will still synchronize assets to an asset canister regardless
of the result of this comparison.


# 0.7.6

## icx-proxy

The streaming callback mechanism now requires the following record structure for the token:
```
type StreamingCallbackToken = record {
    key: text;
    content_encoding: text;
    index: nat;
    sha256: opt blob;
};
```

Previously, the token could be a record with any set of fields.

# 0.7.2

## DFX

### fix: set default cycle balance to 3T

Change the default cycle balance of a canister from 10T cycles to 3T cycles.

## Cycles Wallet

- Module hash: 1404b28b1c66491689b59e184a9de3c2be0dbdd75d952f29113b516742b7f898
- https://github.com/dfinity/cycles-wallet/commit/e902708853ab621e52cb68342866d36e437a694b

### fix: It is no longer possible to remove the last controller.

Fixed an issue where the controller can remove itself from the list of controllers even if it's the only one,
leaving the wallet uncontrolled.
Added defensive checks to the wallet's remove_controller and deauthorize methods.

# 0.7.1

## DFX

### feat: sign request_status for update call

When using `dfx canister sign` to generate a update message, a corresponding
request_status message is also signed and append to the json as `signed_request_status`.
Then after sending the update message, the user can check the request_status using
`dfx canister send message.json --status`.

### fix: wallet will not proxy dfx canister call by default

Previously, `dfx canister call` would proxy queries and update calls via the wallet canister by default.
(There was the `--no-wallet` flag to bypass the proxy and perform the calls as the selected identity.)
However, this behavior had drawbacks, namely each `dfx canister call` was an inter-canister call
by default and calls would take a while to resolve. This fix makes it so that `dfx canister call` no longer
proxies via the wallet by default. To proxy calls via the wallet, you can do
`dfx canister --wallet=<wallet-id> call`.

### feat: add --no-artificial-delay to dfx replica and start

This change adds the `--no-artificial-delay` flag to `dfx start` and `dfx replica`.
The replica shipped with dfx has always had an artificial consensus delay (introduced to simulate
a delay users might see in a networked environment.) With this new flag, that delay can
be lessened. However, you might see increased CPU utilization by the replica process.

### feat: add deposit cycles and uninstall code

This change introduces the `deposit_cycles` and `uninstall_code` management canister
methods as dedicated `dfx canister` subcommands.

### fix: allow consistent use of canisters ids in canister command

This change updates the dfx commands so that they will accept either a canister name
(sourced from your local project) or a valid canister id.

# 0.7.0

## DFX

### feat: add output type to request-status

This change allows you to specify the format the return result for `dfx canister request-status`.

### fix: deleting a canister on a network removes entries for other networks

This change fixes a bug where deleting a canister on a network removed all other entries for
the canister in the canister_ids.json file.

### feat: point built-in `ic` network provider at mainnet

`--network ic` now points to the mainnet IC (as Sodium has been deprecated.)

### feat: add candid UI canister

The dedicated candid UI canister is installed on a local network when doing a `dfx canister install`
or `dfx deploy`.

### fix: Address already in use (os error 48) when issuing dfx start

This fixes an error which occurred when starting a replica right after stopping it.

### feat: ledger subcommands

dfx now supports a dedicated `dfx ledger` subcommand. This allows you to interact with the ledger
canister installed on the Internet Computer. Example commands include `dfx ledger account-id` which
prints the Account Identifier associated with your selected identity, `dfx ledger transfer` which
allows you to transfer ICP from your ledger account to another, and `dfx ledger create-canister` which
allows you to create a canister from ICP.

### feat: update to 0.17.0 of the Interface Spec

This is a breaking change to support 0.17.0 of the Interface Spec. Compute & memory allocation values
are set when creating a canister. An optional controller can also be specified when creating a canister.
Furthermore, `dfx canister set-controller` is removed, in favor of `dfx canister update-settings` which
allows the controller to update the controller, the compute allocation, and the memory allocation of the
canister. The freezing threshold value isn't exposed via dfx cli yet, but it may still be modified by
calling the management canister via `dfx canister call aaaaa-aa update-settings`

### feat: add wallet subcommands

dfx now supports a dedicated `dfx wallet` subcommand. This allows you to interact with the cycles wallet
associated with your selected identity. For example, `dfx wallet balance` to get the cycle balance,
`dfx wallet list-addresses` to display the associated controllers & custodians, and `dfx wallet send <destination> <amount>`
to send cycles to another wallet.

## Cycles Wallet

- Module Hash: a609400f2576d1d6df72ce868b359fd08e1d68e58454ef17db2361d2f1c242a1
- https://github.com/dfinity/cycles-wallet/commit/06bb256ca0738640be51cf84caaced7ea02ca29d

### feat: Use Internet Identity Service.

# 0.7.0-beta.5

## Cycles Wallet

- Module Hash: 3d5b221387875574a9fd75b3165403cf1b301650a602310e9e4229d2f6766dcc
- https://github.com/dfinity/cycles-wallet/commit/c3cbfc501564da89e669a2d9de810d32240baf5f

### feat: Updated to Public Interface 0.17.0

### feat: The wallet_create_canister method now takes a single record argument, which includes canister settings.

### fix: Return correct content type and encoding for non-gz files.

### fix: Updated frontend for changes to canister creation interface.

# 0.7.0-beta.3

## DFX

### fix: assets with an unrecognized file extension will use content-type "application/octet-stream"

# 0.7.0-beta.2

## DFX

### feat: synchronize assets rather than uploading even assets that did not change

DFX will now also delete assets from the container that do not exist in the project.
This means if you stored assets in the container, and they are not in the project,
dfx deploy or dfx install will delete them.

## Asset Canister

### Breaking change: change to store() method signature

- now takes arguments as a single record parameter
- must now specify content type and content encoding, and may specify the sha256

# 0.7.0-beta.1

## DFX

### fix: now deletes from the asset canister assets that no longer exist in the project

### feat: get certified canister info from read state #1514

Added `dfx canister info` command to get certified canister information. Currently this information is limited to the controller of the canister and the SHA256 hash of its WASM module. If there is no WASM module installed, the hash will be None.

## Asset Canister

### Breaking change: change to list() method signature

- now takes a parameter, which is an empty record
- now returns an array of records

### Breaking change: removed the keys() method

- use list() instead

# 0.7.0-beta.0

## DFX

### feat: webserver can now serve large assets

# 0.6.26

## DFX

### feat: add --no-wallet flag and --wallet option to allow Users to bypass Wallet or specify a Wallet to use for calls (#1476)

Added `--no-wallet` flag to `dfx canister` and `dfx deploy`. This allows users to call canister management functionality with their Identity as the Sender (bypassing their Wallet canister.)
Added `--wallet` option to `dfx canister` and `dfx deploy`. This allows users to specify a wallet canister id to use as the Sender for calls.
`--wallet` and `--no-wallet` conflict with each other. Omitting both will invoke the selected Identity's wallet canister to perform calls.

### feat: add canister subcommands `sign` and `send`

Users can use `dfx canister sign ...` to generated a signed canister call in a json file. Then `dfx canister send [message.json]` to the network.

Users can sign the message on an air-gapped computer which is secure to host private keys.

#### Note

* `sign` and `send` currently don't proxy through wallet canister. Users should use the subcommands with `dfx canister --no-wallet sign ...`.

* The `sign` option `--expire-after` will set the `ingress_expiry` to a future timestamp which is current plus the duration.
Then users can send the message during a 5 minutes time window ending in that `ingress_expiry` timestamp. Sending the message earlier or later than the time window will both result in a replica error.

### feat: implement the HTTP Request proposal in dfx' bootstrap webserver. +
And add support for http requests in the base storage canister (with a default to `/index.html`).

This does not support other encodings than `identity` for now (and doesn't even return any headers). This support will be added to the upgraded asset storage canister built in #1482.

Added a test that uses `curl localhost` to test that the asset storage AND the webserver properly support the http requests.

This commit also upgrades tokio and reqwest in order to work correctly. There are also _some_ performance issues noted (this is slower than the `icx-http-server` for some reason), but those are not considered criticals and could be improved later on.

Renamed the `project_name` in our own generated assets to `canister_name`, for things that are generated during canister build (and not project generation).

### feat: add support for ECDSA on secp256k1

You can now a generate private key via OpenSSL or a simlar tool, import it into dfx, and use it to sign an ingress message.

``` bash
openssl ecparam -name secp256k1 -genkey -out identity.pem
dfx identity import <name> identity.pem
dfx identity use <name>
dfx canister call ...
```

## Asset Canister

### feat: The asset canister can now store assets that exceed the message ingress limit (2 MB)

* Please note that neither the JS agent nor the HTTP server have been updated yet to server such large assets.
* The existing interface is left in place for backwards-compatibility, but deprecated:
** retrieve(): use get() and get_chunk() instead
** store(): use create_batch(), create_chunk(), and commit_batch() instead
** list(): use keys() instead

# 0.6.25

## DFX

- feat: dfx now provides CANISTER_ID_<canister_name> environment variables for all canisters to "npm build" when building the frontend.

## Agents

### Rust Agent

- feat: AgentError due to request::Error will now include the reqwest error message
in addition to "Could not reach the server"
- feat: Add secp256k1 support (dfx support to follow)

# 0.6.24

## DFX

- feat: add option to specify initial cycles for newly created canisters (#1433)

Added option to `dfx canister create` and `dfx deploy` commands: `--with-cycles <with-cycles>`.
This allows the user to specify the initial cycle balance of a canister created by their wallet.
This option is a no-op for the Sodium network.

``` bash
dfx canister create --with-cycles 8000000000 some_canister
dfx deploy --with-cycles 8000000000
```

Help string:
```
Specifies the initial cycle balance to deposit into the newly
created canister. The specified amount needs to take the
canister create fee into account. This amount is deducted
from the wallet's cycle balance
```

- feat: install `dfx` by version or tag (#1426)

This feature adds a new dfx command `toolchain` which have intuitive subcommands.
The toolchain specifiers can be a complete version number, major minor version, or a tag name.

``` bash
dfx toolchain install 0.6.24 # complete version
dfx toolchain install 0.6    # major minor
dfx toolchain install latest # tag name
dfx toolchain default latest
dfx toolchain list
dfx toolchain uninstall latest
```

- fix: onboarding related fixups (#1420)

Now that the Mercury Alpha application subnetwork is up and we are getting ready to onboard devs, the dfx error message for wallet creation has changed:
For example,
``` bash
dfx canister --network=alpha create hello
Creating canister "hello"...
Creating the canister using the wallet canister...
Creating a wallet canister on the alpha network.
Unable to create a wallet canister on alpha:
The Replica returned an error: code 3, message: "Sender not authorized to use method."
Wallet canisters on alpha may only be created by an administrator.
Please submit your Principal ("dfx identity get-principal") in the intake form to have one created for you.
```

- feat: add deploy wallet subcommand to identity (#1414)

This feature adds the deploy-wallet subcommand to the dfx identity.
The User provides the ID of the canister onto which the wallet WASM is deployed.

``` bash
dfx identity deploy-wallet --help
dfx-identity-deploy-wallet
Installs the wallet WASM to the provided canister id

USAGE:
    dfx identity deploy-wallet <canister-id>

ARGS:
    <canister-id>    The ID of the canister where the wallet WASM will be deployed

FLAGS:
    -h, --help       Prints help information
    -V, --version    Prints version information
```

# 0.6.22

## DFX

- feat: dfx call random value when argument is not provided (#1376)

- fix: canister call can take canister ids for local canisters even if … (#1368)
- fix: address panic in dfx replica command (#1338)
- fix: dfx new webpack.config.js does not encourage running 'js' through ts-… (#1341)

## Sample apps

- There have been updates, improvements, and new sample apps added to the [examples](https://github.com/dfinity/examples/tree/master/motoko) repository.

    All of Motoko sample apps in the [examples](https://github.com/dfinity/examples/tree/master/motoko) repository have been updated to work with the latest release of the SDK.

    There are new sample apps to illustrate using arrays ([Quicksort](https://github.com/dfinity/examples/tree/master/motoko/quicksort)) and building create/read/update/delete (CRUD) operations for a web application [Superheroes](https://github.com/dfinity/examples/tree/master/motoko/superheroes).

- The [LinkedUp](https://github.com/dfinity/linkedup) sample application has been updated to work with the latest release of Motoko and the SDK.

## Motoko

## Agents

## Canister Development Kit (CDK)<|MERGE_RESOLUTION|>--- conflicted
+++ resolved
@@ -2,21 +2,13 @@
 
 # UNRELEASED
 
-<<<<<<< HEAD
-=== fix: `dfx canister delete <canister id>` removes the related entry from the canister id store
-=======
 ### fix: `dfx canister delete <canister id>` removes the related entry from the canister id store
->>>>>>> e8da377a
 
 Previously, deleting a canister in the project by id rather than by name
 would leave the canister id in the canister id store. This would cause
 `dfx deploy` to fail.
 
-<<<<<<< HEAD
-=== fix: dfx extension install can no longer create a corrupt cache directory
-=======
 ### fix: dfx extension install can no longer create a corrupt cache directory
->>>>>>> e8da377a
 
 Running `dfx cache delete && dfx extension install nns` would previously
 create a cache directory containing only an `extensions` subdirectory.
@@ -24,21 +16,13 @@
 determine whether it has been installed. The end result was that later
 commands would fail when the cache did not contain expected files.
 
-<<<<<<< HEAD
-=== fix: output_env_file is now considered relative to project root
-=======
 ### fix: output_env_file is now considered relative to project root
->>>>>>> e8da377a
 
 The .env file location, whether specified as `output_env_file` in dfx.json
 or `--output-env-file <file>` on the commandline, is now considered relative
 to the project root, rather than relative to the current working directory.
 
-<<<<<<< HEAD
-=== feat: Read dfx canister install argument from a file
-=======
 ### feat: Read dfx canister install argument from a file
->>>>>>> e8da377a
 
 Enables passing large arguments that cannot be passed directly in the command line using the `--argument-file` flag. For example `dfx canister install --argument-file ./my/argument/file.txt my_canister_name`.
 
