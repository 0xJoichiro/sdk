use crate::lib::environment::Environment;
use crate::lib::error::DfxResult;
<<<<<<< HEAD
use crate::lib::nns_types::account_identifier::AccountIdentifier;
use crate::lib::operations::ledger;

use anyhow::anyhow;
=======
use crate::lib::ledger_types::{AccountBalanceArgs, MAINNET_LEDGER_CANISTER_ID};
use crate::lib::nns_types::account_identifier::{AccountIdentifier, Subaccount};
use crate::lib::nns_types::icpts::ICPTs;

use anyhow::{anyhow, Context};
use candid::Principal;
use candid::{Decode, Encode};
>>>>>>> 666a5655
use clap::Parser;
use std::str::FromStr;

/// Prints the account balance of the user
#[derive(Parser)]
pub struct BalanceOpts {
    /// Specifies an AccountIdentifier to get the balance of
    of: Option<String>,

    /// Subaccount of the selected identity to get the balance of
    #[clap(long, conflicts_with("of"))]
    subaccount: Option<Subaccount>,

    /// Canister ID of the ledger canister.
    #[clap(long)]
    ledger_canister_id: Option<Principal>,
}

pub async fn exec(env: &dyn Environment, opts: BalanceOpts) -> DfxResult {
    let sender = env
        .get_selected_identity_principal()
        .expect("Selected identity not instantiated.");
    let subacct = opts.subaccount;
    let acc_id = opts
        .of
        .map_or_else(
            || Ok(AccountIdentifier::new(sender, subacct)),
            |v| AccountIdentifier::from_str(&v),
        )
        .map_err(|err| anyhow!(err))?;
    let agent = env
        .get_agent()
        .ok_or_else(|| anyhow!("Cannot get HTTP client from environment."))?;

<<<<<<< HEAD
    let balance = ledger::balance(agent, &acc_id, opts.ledger_canister_id).await?;
=======
    let canister_id = opts
        .ledger_canister_id
        .unwrap_or(MAINNET_LEDGER_CANISTER_ID);

    let result = agent
        .query(&canister_id, ACCOUNT_BALANCE_METHOD)
        .with_arg(
            Encode!(&AccountBalanceArgs {
                account: acc_id.to_string()
            })
            .context("Failed to encode arguments.")?,
        )
        .call()
        .await
        .with_context(|| {
            format!(
                "Failed query call to {} for method {}.",
                canister_id, ACCOUNT_BALANCE_METHOD
            )
        })?;

    let balance = Decode!(&result, ICPTs).context("Failed to decode response.")?;
>>>>>>> 666a5655

    println!("{balance}");

    Ok(())
}<|MERGE_RESOLUTION|>--- conflicted
+++ resolved
@@ -1,19 +1,13 @@
 use crate::lib::environment::Environment;
 use crate::lib::error::DfxResult;
-<<<<<<< HEAD
-use crate::lib::nns_types::account_identifier::AccountIdentifier;
-use crate::lib::operations::ledger;
-
-use anyhow::anyhow;
-=======
 use crate::lib::ledger_types::{AccountBalanceArgs, MAINNET_LEDGER_CANISTER_ID};
 use crate::lib::nns_types::account_identifier::{AccountIdentifier, Subaccount};
 use crate::lib::nns_types::icpts::ICPTs;
+use crate::lib::operations::ledger;
 
 use anyhow::{anyhow, Context};
 use candid::Principal;
 use candid::{Decode, Encode};
->>>>>>> 666a5655
 use clap::Parser;
 use std::str::FromStr;
 
@@ -48,32 +42,7 @@
         .get_agent()
         .ok_or_else(|| anyhow!("Cannot get HTTP client from environment."))?;
 
-<<<<<<< HEAD
     let balance = ledger::balance(agent, &acc_id, opts.ledger_canister_id).await?;
-=======
-    let canister_id = opts
-        .ledger_canister_id
-        .unwrap_or(MAINNET_LEDGER_CANISTER_ID);
-
-    let result = agent
-        .query(&canister_id, ACCOUNT_BALANCE_METHOD)
-        .with_arg(
-            Encode!(&AccountBalanceArgs {
-                account: acc_id.to_string()
-            })
-            .context("Failed to encode arguments.")?,
-        )
-        .call()
-        .await
-        .with_context(|| {
-            format!(
-                "Failed query call to {} for method {}.",
-                canister_id, ACCOUNT_BALANCE_METHOD
-            )
-        })?;
-
-    let balance = Decode!(&result, ICPTs).context("Failed to decode response.")?;
->>>>>>> 666a5655
 
     println!("{balance}");
 
