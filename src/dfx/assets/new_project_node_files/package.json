{
  "name": "{project_name}_frontend",
  "version": "0.2.0",
  "description": "Internet Computer starter application",
  "keywords": [
    "Internet Computer",
    "Motoko",
    "JavaScript",
    "Canister"
  ],
  "scripts": {
    "build": "webpack",
<<<<<<< HEAD
    "generate": "dfx generate {project_name}_backend",
    "prebuild": "npm run generate",
    "prestart": "npm run generate",
    {motoko_scripts}{rust_scripts}
=======
    "prebuild": "dfx generate",
    "start": "webpack serve --mode development --env development",
    "deploy:local": "dfx deploy --network=local",
    "deploy:ic": "dfx deploy --network=ic",
    "generate": "dfx generate {project_name}_backend"
>>>>>>> 10498714
  },
  "dependencies": {
    "@dfinity/agent": "^{js_agent_version}",
    "@dfinity/candid": "^{js_agent_version}",
    "@dfinity/principal": "^{js_agent_version}"
  },
  "devDependencies": {
    "assert": "2.0.0",
    "buffer": "6.0.3",
    "copy-webpack-plugin": "^11.0.0",
    "dotenv": "^16.0.3",
    "events": "3.3.0",
    "html-webpack-plugin": "5.5.0",
    "ic-mops": "^0.8.7",
    "mo-dev": "^0.5.4",
    "npm-run-all": "^4.1.5",
    "process": "0.11.10",
    "stream-browserify": "3.0.0",
    "terser-webpack-plugin": "^5.3.3",
    "typescript": "^5.0.2",
    "util": "0.12.4",
    "webpack": "^5.73.0",
    "webpack-cli": "^4.10.0",
    "webpack-dev-server": "^4.8.1"
  },
  "engines": {
    "node": "^12 || ^14 || ^16 || ^18"
  },
  "browserslist": [
    "last 2 chrome version",
    "last 2 firefox version",
    "last 2 safari version",
    "last 2 edge version"
  ]
}<|MERGE_RESOLUTION|>--- conflicted
+++ resolved
@@ -10,18 +10,10 @@
   ],
   "scripts": {
     "build": "webpack",
-<<<<<<< HEAD
     "generate": "dfx generate {project_name}_backend",
     "prebuild": "npm run generate",
     "prestart": "npm run generate",
     {motoko_scripts}{rust_scripts}
-=======
-    "prebuild": "dfx generate",
-    "start": "webpack serve --mode development --env development",
-    "deploy:local": "dfx deploy --network=local",
-    "deploy:ic": "dfx deploy --network=ic",
-    "generate": "dfx generate {project_name}_backend"
->>>>>>> 10498714
   },
   "dependencies": {
     "@dfinity/agent": "^{js_agent_version}",
